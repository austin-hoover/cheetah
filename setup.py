from pathlib import Path

from setuptools import find_packages, setup

this_directory = Path(__file__).parent
long_description = (this_directory / "README.md").read_text()

setup(
    name="cheetah-accelerator",
    version="0.7.1",
    author="Jan Kaiser & Chenran Xu",
    author_email="jan.kaiser@desy.de",
    url="https://github.com/desy-ml/cheetah",
    description=(
        "Fast and differentiable particle accelerator optics simulation for"
        " reinforcement learning and optimisation applications."
    ),
    long_description=long_description,
    long_description_content_type="text/markdown",
    packages=[package for package in find_packages() if package.startswith("cheetah")],
    python_requires=">=3.10",
<<<<<<< HEAD
    install_requires=["matplotlib", "numpy", "scipy", "torch[opt-einsum]"],
=======
    install_requires=["matplotlib", "numpy", "scipy", "torch<=2.6"],
>>>>>>> b95cf3de
    extras_require={"openpmd": ["openpmd-beamphysics"]},
)<|MERGE_RESOLUTION|>--- conflicted
+++ resolved
@@ -19,10 +19,6 @@
     long_description_content_type="text/markdown",
     packages=[package for package in find_packages() if package.startswith("cheetah")],
     python_requires=">=3.10",
-<<<<<<< HEAD
-    install_requires=["matplotlib", "numpy", "scipy", "torch[opt-einsum]"],
-=======
-    install_requires=["matplotlib", "numpy", "scipy", "torch<=2.6"],
->>>>>>> b95cf3de
+    install_requires=["matplotlib", "numpy", "scipy", "torch[opt-einsum]<=2.6"],
     extras_require={"openpmd": ["openpmd-beamphysics"]},
 )