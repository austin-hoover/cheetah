# Changelog

## v0.7.6 [🚧 Work in Progress]

### 🚨 Breaking Changes

- `Segment.set_attrs_on_every_element_of_type` has been renamed to `Segment.set_attrs_on_every_element`, and made more general, with the `element_type` argument being optional and renamed to `filter_type`. (see #476) (@jank324, @cr-xu)

### 🚀 Features

- Implement second-order tracking for `Drift`, `Dipole` and `Quadrupole` elements, and add a convenient method to set tracking methods for an entire segment. This comes with an overhaul of the overall tracking system. Rename the tracking method `"cheetah"` to `"linear"` and `"bmadx"` to `"drift_kick_drift"`. The existing methods `"cheetah"` and `"bmadx"` will remain supported with a `DeprecationWarning`. (see #476) (@cr-xu, @jank324, @Hespe)
<<<<<<< HEAD
- Abbreviate the `repr` of `Segment` for large lattices to prevent debugging slowdowns (see #529) (@Hespe)
=======
- `Cavity` now supports travelling wave cavities in addition to standing wave cavities via the `cavity_type` argument (see #286) (@zihan-zh, @jank324)
>>>>>>> 7e22bb0f

### 🐛 Bug fixes

### 🐆 Other

- Add a speed benchmarking workflow of tracking through the ARES lattice (see #527) (@Hespe)
- Add tests that track through every subclass of `Element` for all permissible `dtypes` and `device` combinations (see #499) (@Hespe)

### 🌟 First Time Contributors

- Zihan Zhu (@zihan-zh)

## [v0.7.5](https://github.com/desy-ml/cheetah/releases/tag/v0.7.5) (2025-08-04)

### 🚀 Features

- Add support for elements (especially `Drift`) with negative length (see #480) (@Hespe)
- Warnings are now available in the top-level namespace so that they can be referenced as e.g. `cheetah.PhysicsWarning` to shorten `filterwarnigns` code. (see #497) (@jank324)
- Add the ability to the Bmad and Elegant converters to parse expressions that access properties from other elements (see #501, #498) (@amylizzle, @jank324)
- Update the Elegant converter to allow element names with colon as well as the definition of reversed beamlines with a minus sign. (see #504) (@cr-xu, @jank324)
- `Segment`s can now conveniently be reversed with the `Segment.reversed` method (see #504) (@jank324)
- New feature for generating 3D models of lattices and viewing them (see #352, #502, #511) (@jank324, @chrisjcc, @SuchethShenoy)

### 🐛 Bug fixes

- Fix various `dtype` and `device` pertaining to `ParticleBeam`, `Species` and `SpaceChargeKick` (see #485, #486, #490, #491) (@Hespe, @jank324, @adhamrait)
- Remove incorrect implementation of `split` from `HorizontalCorrector` and `VerticalCorrector` (see #480) (@Hespe)

### 🐆 Other

- Updated contributor list and funding strings in README and on docs index page (see #487) (@jank324)
- Add a Binder and link to `cheetah-demos` (see #482) (@smartsammler, @jank324)
- PyTorch is now configured to use only deterministic algorithms during tests, preventing intermittent test failures (see #480) (@Hespe)
- Make README example more copy-paste friendly, and generally improve it and the simple intro notebook in the docs. (see #493, #496) (@jank324, @ax3l)
- Fix comparison tests to work with new PyPI release of Ocelot. Remove Twiss tests where they are not needed. Increase tolerances where Cheetah and Ocelot follow slightly different models. (see #513, #519) (@jank324, @cr-xu, @Hespe)

### 🌟 First Time Contributors

- Julian Gethmann (@smartsammler)
- Arjun Dhamrait (@adhamrait)
- Christian Contreras-Campana (@chrisjcc)
- Sucheth Shenoy (@SuchethShenoy)

## [v0.7.4](https://github.com/desy-ml/cheetah/releases/tag/v0.7.4) (2025-06-19)

### 🚀 Features

- The new warning system was extended to have more specific subclasses of `PhysicsWarning` to allow for better and easier filtering of warnings (see #415) (@Hespe, @jank324)
- Implement an infix notation parser for Bmad and Elegant converters, fixing a potential security issue where `eval()` could be called on user input. (see #412) (@amylizzle)
- Improve numerical stability of the `base_rmatrix` and `base_ttensor` functions (related to #469) (see #474) (@Hespe, @jank324)
- Minor speed improvements in `base_rmatrix` and `base_ttensor` by reducing memory allocations for constants, and skipping rotation computations when the present tilt has now effect. (see #474) (@Hespe, @jank324)

### 🐛 Bug fixes

- Fix issue that `base_rmatrix` has large error for small `k1` values even for double precision (see #469) (@cr-xu)
- Rework the covariance computation in `ParticleBeam.as_parameter_beam` to fix an issue that caused the covariance to be computed incorrectly for vectorised beams (see #471) (@cr-xu, @jank324, @Hespe)
- Unrecognised element properties in Bmad and Elegant lattice files now print a warning instead of exiting with an `AssertionError` (see #415) (@amylizzle, @jank324)
- A bug was fixed that caused the Bmad and Elegant importers to incorrectly parse `;` line endings and comments starting with `#` (see #415) (@Hespe, @jank324)
- The `santize_names` parameter is now correctly passed to `BPM` and `Marker` elements when converting from Elegant (see #473) (@amylizzle)

## [v0.7.3](https://github.com/desy-ml/cheetah/releases/tag/v0.7.3) (2025-06-11)

### 🚨 Breaking Changes

- The default resolution of all plotting functions on `Segment` is now `None`, i.e. element-wise. For most lattices this will only result in faster plotting, but note that it is possible that your plots look slightly different, especially if your lattice is short or has few elements. (see #459) (@jank324, @Hespe)
- Cheetah now requires `torch>=2.3` (see #461) (@jank324)
- Combine the `num_grid_points_{x,y,tau}` arguments of `SpaceChargeKick` into the `grid_shape` tuple. Fixes the cloning of `SpaceChargeKick`. In addition, the `grid_extend_*` properties were renamed to `grid_extent_*` (see #418) (@Hespe, @jank324)
- Warning messages, which were previously just printed are now produced using the `warnings` module, brining with it all the features of the latter. (see #450) (@Hespe, @jank324)

### 🚀 Features

- Add `KQUAD` and `CSRCSBEND` element names to Elegant converter (see #409) (@amylizzle)
- Add `Sextupole` to Bmad, Elegant, and Ocelot converters (see #430) (@Hespe)
- Implement convenience method for quickly setting attributes for all elements of a type in a `Segment` (see #431) (@jank324)
- Add a method to `ParticleBeam` that lets you subsample a particle beam with fewer particles and the same distribution (see #432, #465) (@jank324)
- `Segment` now has new functions `beam_along_segment_generator` and `get_beam_attrs_along_segment` for easily retrieving beam objects and their properties. The plot functions have been refactored to use these, and two functions `plot_beam_attrs` and `plot_beam_attrs_over_lattice` were added for straightforward plotting of different beam attributes in a single line of code. (see #436, #440) (@jank324, @amylizzle)
- `Beam` subclasses now track their `s` position along the beamline (see #436) (@jank324)
- There is a warning now when converting elements from Elegant or Bmad that have names which are invalid for use with the `segment.element_name` syntax, and add a convenience method for explicitly converting these names to valid Python variable names. (see #411) (@amylizzle, @jank324)
- Rotation matrices are no longer computed twice for forward and backward phase space rotations (see #452) (@Hespe)

### 🐛 Bug fixes

- Fix issue where `Dipole` with `tracking_method="bmadx"` and `angle=0.0` would output `NaN` values as a result of a division by zero (see #434) (@jank324)
- Fix issue in CI space-charge tests (incorrect beam duration in non-relativistic case) (see #446) (@RemiLehe)
- Fix issue that passing tensors with `requires_grad=True` does not result in gradient tracked particles when using `ParticleBeam.from_parameters` initialization (see #445) (@cr-xu)
- Fix import of `CustomTransferMap` from Elegant. The affine phase-space component was previously not carried through (see #455) (@Hespe)
- Provide more default values for parameters in the Elegant conversion, where elements without length `l` for example broke the converter. (see #442) (@cr-xu)
- Functions using `Sextupole.split` and `Sextupole.plot` no longer raise an error (see #453) (@Hespe)

### 🐆 Other

- Bmad is no longer actively run in the test workflows, and comparisons to Bmad are now done on static pre-computed results from Bmad. This also removes the use of Anaconda in the test workflow. (see #429, #431) (@jank324)
- The PyTorch pin to `<=2.6` was removed, as the issue with `abort trap: 6` was caused by Bmad is no longer actively used in the test workflow (see #429, #431) (@jank324)
- There was a temporary pin `snowballstemmer<3.0` for the docs build because of an issue with the latest release. It has since been unpinned again because the release was yanked. Refer to https://github.com/sphinx-doc/sphinx/issues/13533 and https://github.com/snowballstem/snowball/issues/229. (see #436, #438) (@jank324)
- Assert that the last row of a predefined transfer map is always correct when creating a `CustomTransferMap` element (see #462) (@jank324, @Hespe)
- Minimum compatible versions were defined for all dependencies, and tests were added to ensure that the minimum versions are compatible with Cheetah. (see #463) (@Hespe, @jank324)
- Add a `pytest` marker for running tests on all subclasses of `Element`. The marker automatically detects if an MWE has not yet been defined for a subclass and alerts the developer through a test failure. (see #418) (@Hespe, @jank324)

### 🌟 First Time Contributors

- Copilot 🤖

## [v0.7.2](https://github.com/desy-ml/cheetah/releases/tag/v0.7.2) (2025-04-28)

### 🚨 Breaking Changes

- Replace the `Segment.plot_reference_particle_traces` with a clearer visualisation in the for of `Segment.plot_mean_and_std`. This also changes the plot generated by the `Segment.plot_overview` method. (see #392) (@RemiLehe)
- The order of the pixels in `Screen.reading` was changed to start from the bottom left instead of the top left. This is now consistent with the `Screen.pixel_bin_centers` and `Screen.pixel_bin_edges` properties. (see #408) (@jank324)

### 🚀 Features

- Implement `split` method for the `Solenoid` element (see #380) (@cr-xu)
- Implement a more robust RPN parser, fixing a bug where short strings in an Elegant variable definition would cause parsing to fail. (see #387, #417) (@amylizzle, @Hespe, @jank324)
- Add a `Sextupole` element (see #406) (@jank324, @Hespe)

### 🐛 Bug fixes

- Fix issue where semicolons after an Elegant line would cause parsing to fail (see #383) (@amylizzle)
- Fix Twiss plot to plot samples also after elements in nested (see #388) (@RemiLehe)
- Fix issue where generating screen images did not work on GPU because `Screen.pixel_bin_centers` was not on the same device (see #372) (@roussel-ryan, @jank324)
- Fix issue where `Quadrupole.tracking_method` was not preserved on cloning (see #404) (@RemiLehe, @jank324)
- The vertical screen misalignment is now correctly applied to `y` instead of `px` (see #405) (@RemiLehe)
- Fix issues when generating screen images caused by the sign of particle charges (see #394) (@Hespe, @jank324)
- Fix an issue where newer versions of `torch` only accept a `torch.Tensor` as input to `torch.rad2deg` (see #417) (@jank324)
- Fix bug that caused correlations to be lost in the conversion from a `ParameterBeam` to a `ParticleBeam` (see #408) (@jank324, @Hespe)

### 🐆 Other

- Temporarily limit `torch` dependency to `2.6` or lower to avoid `abort trap: 6` error with `2.7` (at least on macOS) (see #419) (@jank324)

### 🌟 First Time Contributors

- Amelia Pollard (@amylizzle)

## [v0.7.1](https://github.com/desy-ml/cheetah/releases/tag/v0.7.1) (2025-03-21)

### 🚨 Breaking Changes

- The `incoming` argument of `Segment.plot_overview` is no longer optional. This change also affects the order of the arguments. Fixes an exception that was raised by an underlying plot function that requires `incoming` to be set. (see #316, #344) (@Hespe)
- Python 3.9 is no longer supported. This does not immediately break existing code, but might cause it to break in the future. (see #325) (@jank324)
- The covariance properties of the different beam classes were renamed from names like `cor_x` and `sigma_xpx` to consistent names like `cov_xpx` (see #331) (@jank324)
- The signature of the `transfer_map` method of all element subclasses was extended by a non-optional `species` argument (see #276) (@cr-xu, @jank324, @Hespe)
- `ParticleBeam.plot_distribution` allows for Seaborn-style passing of `axs` and returns the latter as well. In line with that change for the purpose of overlaying distributions, the `contour` argument of `ParticleBeam.plot_2d_distribution` was replaced by a `style` argument. (see #330) (@jank324)
- The default values for `total_charge` in both beam classes are no longer `0.0` but more sensible values (see #377) (@jank324)
- `ParameterBeam._mu` and `ParameterBeam._cov` were renamed to `ParameterBeam.mu` and `ParameterBeam.cov` (see #378) (@jank324)

### 🚀 Features

- `ParticleBeam` now supports importing from and exporting to [openPMD-beamphysics](https://github.com/ChristopherMayes/openPMD-beamphysics) HDF5 files and `ParticleGroup` objects. This allows for easy conversion to and from other file formats supported by openPMD-beamphysics. (see #305, #320) (@cr-xu, @Hespe)
- Add `marker`, `quadrupole` and `csbend` element names to the Elegant converter (see #327) (@jank324)
- Add Python 3.13 support (see #275) (@jank324)
- Methods `to_parameter_beam` and `to_particle_beam` have been added for convenient conversion between `ParticleBeam` and `ParameterBeam` (see #331) (@jank324)
- Beam classes now have the `mu_tau` and `mu_p` properties on their interfaces (see #331) (@jank324)
- Lattice and beam converters now adhere to the default torch `dtype` when no explicit `dtype` is passed (see #340) (@Hespe, @jank324)
- Add options to include or exclude the first and last element when retrieving a `Segment.subcell` and improve error handling (see #350) (@Hespe, @jank324)
- Add support for particle species through a new `Species` class (see #276, #376) (@cr-xu, @jank324, @Hespe)
- Various optimisations for a roughly 2x speed improvement over `v0.7.0` (see #367) (@jank324, @Hespe)

### 🐛 Bug fixes

- Fix issue where a space before a comma could cause the Elegant and Bmad converters to fail (see #327) (@jank324)
- Fix issue of `BPM` and `Screen` not properly converting the `dtype` of their readings (see #335) (@Hespe)
- Fix `is_active` and `is_skippable` of some elements not being boolean properties (see #357) (@jank324)

### 🐆 Other

- Test tolerances were adjusted reduce the chance of random test failures (see #309, #324) (@Hespe, @jank324)
- The copyright years were updated to 2025 (see #318) (@jank324)
- The broken institution logo rendering in the documentation has been fixed (see #318) (@jank324)
- Added `pyproject.toml` to conform with PEP 660 as enforced as of pip 25 for editable installs (see #334) (@jank324)
- Add TUHH logo to contributing institution logos (see #338) (@jank324)
- The tests for backward-mode differentiation with space charge was improved by checking the accuracy of the gradients (see #339) (@RemiLehe)
- A tests for forward-mode differentiation with space charge was added (see #339) (@RemiLehe)
- Link to different ImpactX example in test docstring (see #341) (@ax3l)
- Add link to the new Discord server (see #355, #382) (@jank324)
- Fix typo that said "quadrupole" in a dipole docstring (see #358) (@jank324)
- Type annotations were updated to the post-PEP 585/604... style (see #360) (@jank324)
- Add badge to the README for the number of downloads from PyPI (see #364) (@jank324)

## [v0.7.0](https://github.com/desy-ml/cheetah/releases/tag/v0.7.0) (2024-12-13)

We are proud to announce this new major release of Cheetah! This is probably the biggest release since the original Cheetah release, with many with significant upgrades under the hood. Cheetah is now fully vectorised and compatible with PyTorch broadcasting rules, while additional physics and higher fidelity options for existing physics have also been introduced. Despite extensive testing, you might still encounter a few bugs. Please report them by opening an issue, so we can fix them as soon as possible and improve the experience for everyone.

### 🚨 Breaking Changes

- Cheetah is now vectorised. This means that you can run multiple simulations in parallel by passing a batch of beams and settings, resulting a number of interfaces being changed. For Cheetah developers this means that you now have to account for an arbitrary-dimensional tensor of most of the properties of you element, rather than a single value, vector or whatever else a property was before. (see #116, #157, #170, #172, #173, #198, #208, #213, #215, #218, #229, #233, #258, #265, #284, #291) (@jank324, @cr-xu, @Hespe, @roussel-ryan)
- As part of the vectorised rewrite, the `Aperture` no longer removes particles. Instead, `ParticleBeam.survival_probabilities` tracks the probability that a particle has survived (i.e. the inverse probability that it has been lost). This also comes with the removal of `Beam.empty`. Note that particle losses in `Aperture` are currently not differentiable. This will be addressed in a future release. (see #268) (@cr-xu, @jank324)
- The fifth particle coordinate `s` is renamed to `tau`. Now Cheetah uses the canonical variables in phase space $(x,px=\frac{P_x}{p_0},y,py, \tau=c\Delta t, \delta=\Delta E/{p_0 c})$. In addition, the trailing "s" was removed from some beam property names (e.g. `beam.xs` becomes `beam.x`). (see #163, #284) (@cr-xu, @Hespe)
- `Screen` no longer blocks the beam (by default). To return to old behaviour, set `Screen.is_blocking = True`. (see #208) (@jank324, @roussel-ryan)
- The way `dtype`s are determined is now more in line with PyTorch's conventions. This may cause different-than-expected `dtype`s in old code. (see #254) (@Hespe, @jank324)
- `Beam.parameters()` no longer shadows `torch.nn.Module.parameters()`. The previously returned properties now need to be queried individually. (see #300) (@Hespe)
- `e1` and `e2` in `Dipole` and `RBend` have been renamed and made more consistent between the different magnet types. They now have prefixes `dipole_` and `rbend_` respectively. (see #289) (@Hespe, @jank324)
- The `_transfer_map` property of `CustomTransferMap` has been renamed to `predefined_transfer_map`. (see #289) (@Hespe, @jank324)

### 🚀 Features

- `CustomTransferMap` elements created by combining multiple other elements will now reflect that in their `name` attribute (see #100) (@jank324)
- Add a new class method for `ParticleBeam` to generate a 3D uniformly distributed ellipsoidal beam (see #146) (@cr-xu, @jank324)
- Add Python 3.12 support (see #161) (@jank324)
- Implement space charge using Green's function in a `SpaceChargeKick` element (see #142) (@greglenerd, @RemiLehe, @ax3l, @cr-xu, @jank324)
- `Segment`s can now be imported from Bmad to devices other than `torch.device("cpu")` and dtypes other than `torch.float32` (see #196, #206) (@jank324)
- `Screen` now offers the option to use KDE for differentiable images (see #200) (@cr-xu, @roussel-ryan)
- Moving `Element`s and `Beam`s to a different `device` and changing their `dtype` like with any `torch.nn.Module` is now possible (see #209) (@jank324)
- `Quadrupole` now supports tracking with Cheetah's matrix-based method or with Bmad's more accurate method (see #153) (@jp-ga, @jank324)
- Port Bmad-X tracking methods to Cheetah for `Quadrupole`, `Drift`, and `Dipole` (see #153, #240) (@jp-ga, @jank324)
- Add `TransverseDeflectingCavity` element (following the Bmad-X implementation) (see #240, #278 #296) (@jp-ga, @cr-xu, @jank324)
- `Dipole` and `RBend` now take a focusing moment `k1` (see #235, #247) (@Hespe)
- Implement a converter for lattice files imported from Elegant (see #222, #251, #273, #281) (@Hespe, @jank324)
- `Beam` and `Element` objects now have a `.clone()` method to create a deep copy (see #289) (@Hespe, @jank324)
- `ParticleBeam` now comes with methods for plotting the beam distribution in a variety of ways (see #292) (@roussel-ryan, @jank324)

### 🐛 Bug fixes

- Now all `Element` have a default length of `torch.zeros((1))`, fixing occasional issues with using elements without length, such as `Marker`, `BPM`, `Screen`, and `Aperture`. (see #143) (@cr-xu)
- Fix bug in `Cavity` `_track_beam` (see #150) (@jp-ga)
- Fix issue where dipoles would not get a unique name by default (see #186) (@Hespe)
- Add `name` to `Drift` element `__repr__` (see #201) (@ansantam)
- Fix bug where `dtype` was not used when creating a `ParameterBeam` from Twiss parameters (see #206) (@jank324)
- Fix bug after running `Segment.inactive_elements_as_drifts` the drifts could have the wrong `dtype` (see #206) (@jank324)
- Fix an issue where splitting elements would result in splits with a different `dtype` (see #211) (@jank324)
- Fix issue in Bmad import where collimators had no length by interpreting them as `Drift` + `Aperture` (see #249) (@jank324)
- Fix NumPy 2 compatibility issues with PyTorch on Windows (see #220, #242) (@Hespe)
- Fix issue with Dipole hgap conversion in Bmad import (see #261) (@cr-xu)
- Fix plotting for segments that contain tensors with `require_grad=True` (see #288) (@Hespe)
- Fix bug where `Element.length` could not be set as a `torch.nn.Parameter` (see #301) (@jank324, @Hespe)
- Fix registration of `torch.nn.Parameter` at initilization for elements and beams (see #303) (@Hespe)
- Fix warnings about NumPy deprecations and unintentional tensor clones (see #308) (@Hespe)

### 🐆 Other

- Update versions of some steps used by GitHub actions to handle Node.js 16 end-of-life (@jank324)
- Update versions in pre-commit config (see #148) (@jank324)
- Split `accelerator` and `beam` into separate submodules (see #158) (@jank324)
- Update reference from arXiv preprint to PRAB publication (see #166) (@jank324)
- Rename converter modules to the respective name of the accelerator code (see #167) (@jank324)
- Added imports to the code example in the README (see #188) (@jank324)
- Refactor definitions of physical constants (see #189) (@Hespe)
- Fix the quadrupole strength units in the quadrupole docstring (see #202) (@ansantam)
- Add CI runs for macOS (arm64) and Windows (see #226) (@cr-xu, @jank324, @Hespe)
- Clean up CI pipelines (see #243, #244) (@jank324)
- Fix logo display in README (see #252) (@jank324)
- Made `Beam` an abstract class (see #284) (@Hespe)
- Releases are now automatically archived on Zenodo and given a DOI (@jank324)
- The Acknowledgements section in the README has been updated to reflect new contributors (see #304) (@jank324, @AnEichler)

### 🌟 First Time Contributors

- Grégoire Charleux (@greglenerd)
- Remi Lehe (@RemiLehe)
- Axel Huebl (@ax3l)
- Juan Pablo Gonzalez-Aguilera (@jp-ga)
- Andrea Santamaria Garcia (@ansantam)
- Ryan Roussel (@roussel-ryan)
- Christian Hespe (@Hespe)
- Annika Eichler (@AnEichler)

## [v0.6.3](https://github.com/desy-ml/cheetah/releases/tag/v0.6.3) (2024-03-28)

### 🐛 Bug fixes

- Fix bug in `Cavity` transfer map bug. (see #129 and #135) (@cr-xu)

### 🐆 Other

- Add GPL 3 licence (see #131) (@jank324)

## [v0.6.2](https://github.com/desy-ml/cheetah/releases/tag/v0.6.2) (2024-02-13)

### 🚨 Breaking Changes

- The handling of `device` and `dtype` was overhauled. They might not behave as expected. `Element`s also no longer have a `device` attribute. (see #115) (@jank324)

### 🚀 Features

- Add charge to the `ParameterBeam` and `ParticleBeam` classes (see #86) (@cr-xu)
- Add opt-in speed optimisations (see #88) (@jank324)

### 🐛 Bug fixes

- Fix the transfer maps in `Drift` and `Dipole`; Add R56 in horizontal and vertical correctors modelling (see #90) (@cr-xu)
- Fix fringe_field_exit of `Dipole` is overwritten by `fringe_field` bug (see #99) (@cr-xu)
- Fix error caused by mismatched devices on machines with CUDA GPUs (see #97 and #115) (@jank324)
- Fix error raised when tracking a `ParameterBeam` through an active `BPM` (see #101) (@jank324)
- Fix error in ASTRA beam import where the energy was set to `float64` instead of `float32` (see #111) (@jank324)
- Fix missing passing of `total_charge` in `ParameterBeam.transformed_to` (see #112) (@jank324)
- Fix `Cavitiy.__repr__` printing `voltage` value for `phase` property (see #121) (@jank324)

### 🐆 Other

- Add pull request template (see #97) (@jank324)
- Add _Acknowledgements_ section to README (see #103) (@jank324)
- `benchmark` directory was moved to `desy-ml/cheetah-demos` repository (see #108) (@jank324)
- Update citations to new arXiv preprint (see #117) (@jank324)
- Improve the docstring with proper units for the phase space dimensions (see #122) (@cr-xu)
- Link to the new paper (on arXiv) in the documentation (see #125) (@jank324)

## [v0.6.1](https://github.com/desy-ml/cheetah/releases/tag/v0.6.1) (2023-09-17)

### 🐛 Bug fixes

- Fix issue where `converters` submodule was not installed properly (see 1562496) (@jank324)

## [v0.6.0](https://github.com/desy-ml/cheetah/releases/tag/v0.6.0) (2023-09-15)

### 🚨 Breaking Changes

- Cheetah elements are now subclasses of `torch.nn.Module`, where the parameters should always be `torch.Tensor`. This makes cheetah a _fully differentiable simulation code_. (see #11)
- The `cell` keyword argument of `cheetah.Segment` has been renamed to `elements`.
- Element and beam parameters must now always be passed to the constructor or set afterwards as a `torch.Tensor`. It is no longer possible to use `float`, `int` or `np.ndarray`. (see #11)

### 🚀 Features

- Convert from Bmad lattices files (see #65) (@jank324)
- Add proper transfer map for cavity (see #65) (@jank324, @cr-xu)
- Twiss parameter calculation and generate new beam from twiss parameter (see #62) (@jank324, @cr-xu)
- Saving and loading lattices from LatticeJSON (see #9) (@cr-xu)
- Nested `Segment`s can now be flattened (@jank324)
- Ocelot converter adds support for `Cavity`, `TDCavity`, `Marker`, `Monitor`, `RBend`, `SBend`, `Aperture` and `Solenoid` (see #78) (@jank324)

### 🐛 Bug fixes

- Fix dependencies on readthedocs (see #54) (@jank324)
- Fix error when tracking `ParameterBeam` through segment on CPU (see #68) (@cr-xu)

### 🐆 Other

- Add `CHANGELOG.md` (see #74)
- Improved documentation on converting Marker object into cheetah (see #58) (#jank324)

## [v0.5.19](https://github.com/desy-ml/cheetah/releases/tag/v0.5.19) (2023-05-22)

### 🚀 Features

- Better error messages when beam and accelerator devices don't match (@FelixTheilen)

### 🐛 Bug fixes

- Fix BPM issue with `ParameterBeam` (@FelixTheilen)
- Fix wrong screen reading dimensions (@cr-xu)

### 🐆 Other

- Improve docstrings (@FelixTheilen)
- Implement better testing with _pytest_ (@FelixTheilen)
- Setup formatting with `black` and `isort` as well as `flake8` listing (@cr-xu)
- Add type annotations (@jank324)
- Setup Sphinx documentation on readthedocs (@jank324)

## [v0.5.18](https://github.com/desy-ml/cheetah/releases/tag/v0.5.18) (2023-02-06)

### 🐛 Bug Fixes

- Fix issue where multivariate_normal() crashes because cov is not positive-semidefinite.

## [v0.5.17](https://github.com/desy-ml/cheetah/releases/tag/v0.5.17) (2023-02-05)

### 🚀 New Features

- Faster screen reading simulation by using torch.histogramdd()

## [v0.5.16](https://github.com/desy-ml/cheetah/releases/tag/v0.5.16) (2023-02-02)

### 🐛 Bug Fixes

- Fix bug where some screens from the ARES Ocelot lattice were converted to Drift elements.

## [v0.5.15](https://github.com/desy-ml/cheetah/releases/tag/v0.5.15) (2022-10-12)

### 🚀 New Features

- Ocelot has been removed as a mandatory dependency and is now only needed when someone wants to convert from Ocelot objects.

### 🐛 Bug Fixes

- An error that only packages with all dependencies available on PyPI can be installed from PyPI has been fixed.

## [v0.5.14](https://github.com/desy-ml/cheetah/releases/tag/v0.5.14) (2022-09-28)

### 🚀 Features

- Introduce black for code formatting and isort for import organisation.
- Prepare release on PyPI as cheetah-accelerator.

## [v0.5.13](https://github.com/desy-ml/cheetah/releases/tag/v0.5.13) (2022-07-26)

### 🚀 Features

- Add caching of Screen.reading to avoid expensive recomputation

### 🐛 Bug Fixes

- Fix install dependencies

## [v0.5.12](https://github.com/desy-ml/cheetah/releases/tag/v0.5.12) (2022-06-16)

- First Release of Cheetah 🐆🎉<|MERGE_RESOLUTION|>--- conflicted
+++ resolved
@@ -9,11 +9,8 @@
 ### 🚀 Features
 
 - Implement second-order tracking for `Drift`, `Dipole` and `Quadrupole` elements, and add a convenient method to set tracking methods for an entire segment. This comes with an overhaul of the overall tracking system. Rename the tracking method `"cheetah"` to `"linear"` and `"bmadx"` to `"drift_kick_drift"`. The existing methods `"cheetah"` and `"bmadx"` will remain supported with a `DeprecationWarning`. (see #476) (@cr-xu, @jank324, @Hespe)
-<<<<<<< HEAD
+- `Cavity` now supports travelling wave cavities in addition to standing wave cavities via the `cavity_type` argument (see #286) (@zihan-zh, @jank324)
 - Abbreviate the `repr` of `Segment` for large lattices to prevent debugging slowdowns (see #529) (@Hespe)
-=======
-- `Cavity` now supports travelling wave cavities in addition to standing wave cavities via the `cavity_type` argument (see #286) (@zihan-zh, @jank324)
->>>>>>> 7e22bb0f
 
 ### 🐛 Bug fixes
 
