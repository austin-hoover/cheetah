--- conflicted
+++ resolved
@@ -13,11 +13,8 @@
 
 ### 🐛 Bug fixes
 
-<<<<<<< HEAD
+- Shorten `__repr__` of `Segment` for large lattices to prevent debugging slowdowns (see #529) (@Hespe)
 - Fix typo saying Bmad in Elegant import method docstring (see #531) (@jank324)
-=======
-- Shorten `__repr__` of `Segment` for large lattices to prevent debugging slowdowns (see #529) (@Hespe)
->>>>>>> 825c7590
 
 ### 🐆 Other
 
