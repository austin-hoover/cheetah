# Changelog

## v0.7.1 [🚧 Work in Progress]

### 🚨 Breaking Changes

- The `incoming` argument of `Segment.plot_overview` is no longer optional. This change also affects the order of the arguments. Fixes an exception that was raised by an underlying plot function that requires `incoming` to be set. (see #316) (@Hespe)

### 🚀 Features

- `ParticleBeam` now supports importing from and exporting to [openPMD-beamphysics](https://github.com/ChristopherMayes/openPMD-beamphysics) HDF5 files and `ParticleGroup` objects. This allows for easy conversion to and from other file formats supported by openPMD-beamphysics. (see #305) (@cr-xu)

### 🐛 Bug fixes

### 🐆 Other

- Test seeds for CI are fixed to prevent random test failures (see #309) (@Hespe)
- The copyright years were updated to 2025 (see #318) (@jank324)
- The broken institution logo rendering in the documentation has been fixed (see #318) (@jank324)

### 🌟 First Time Contributors

## [v0.7.0](https://github.com/desy-ml/cheetah/releases/tag/v0.7.0) (2024-12-13)

We are proud to announce this new major release of Cheetah! This is probably the biggest release since the original Cheetah release, with many with significant upgrades under the hood. Cheetah is now fully vectorised and compatible with PyTorch broadcasting rules, while additional physics and higher fidelity options for existing physics have also been introduced. Despite extensive testing, you might still encounter a few bugs. Please report them by opening an issue, so we can fix them as soon as possible and improve the experience for everyone.

### 🚨 Breaking Changes

- Cheetah is now vectorised. This means that you can run multiple simulations in parallel by passing a batch of beams and settings, resulting a number of interfaces being changed. For Cheetah developers this means that you now have to account for an arbitrary-dimensional tensor of most of the properties of you element, rather than a single value, vector or whatever else a property was before. (see #116, #157, #170, #172, #173, #198, #208, #213, #215, #218, #229, #233, #258, #265, #284, #291) (@jank324, @cr-xu, @Hespe, @roussel-ryan)
- As part of the vectorised rewrite, the `Aperture` no longer removes particles. Instead, `ParticleBeam.survival_probabilities` tracks the probability that a particle has survived (i.e. the inverse probability that it has been lost). This also comes with the removal of `Beam.empty`. Note that particle losses in `Aperture` are currently not differentiable. This will be addressed in a future release. (see #268) (@cr-xu, @jank324)
- The fifth particle coordinate `s` is renamed to `tau`. Now Cheetah uses the canonical variables in phase space $(x,px=\frac{P_x}{p_0},y,py, \tau=c\Delta t, \delta=\Delta E/{p_0 c})$. In addition, the trailing "s" was removed from some beam property names (e.g. `beam.xs` becomes `beam.x`). (see #163, #284) (@cr-xu, @Hespe)
- `Screen` no longer blocks the beam (by default). To return to old behaviour, set `Screen.is_blocking = True`. (see #208) (@jank324, @roussel-ryan)
- The way `dtype`s are determined is now more in line with PyTorch's conventions. This may cause different-than-expected `dtype`s in old code. (see #254) (@Hespe, @jank324)
- `Beam.parameters()` no longer shadows `torch.nn.Module.parameters()`. The previously returned properties now need to be queried individually. (see #300) (@Hespe)
- `e1` and `e2` in `Dipole` and `RBend` have been renamed and made more consistent between the different magnet types. They now have prefixes `dipole_` and `rbend_` respectively. (see #289) (@Hespe, @jank324)
- The `_transfer_map` property of `CustomTransferMap` has been renamed to `predefined_transfer_map`. (see #289) (@Hespe, @jank324)

### 🚀 Features

- `CustomTransferMap` elements created by combining multiple other elements will now reflect that in their `name` attribute (see #100) (@jank324)
- Add a new class method for `ParticleBeam` to generate a 3D uniformly distributed ellipsoidal beam (see #146) (@cr-xu, @jank324)
- Add Python 3.12 support (see #161) (@jank324)
- Implement space charge using Green's function in a `SpaceChargeKick` element (see #142) (@greglenerd, @RemiLehe, @ax3l, @cr-xu, @jank324)
- `Segment`s can now be imported from Bmad to devices other than `torch.device("cpu")` and dtypes other than `torch.float32` (see #196, #206) (@jank324)
- `Screen` now offers the option to use KDE for differentiable images (see #200) (@cr-xu, @roussel-ryan)
- Moving `Element`s and `Beam`s to a different `device` and changing their `dtype` like with any `torch.nn.Module` is now possible (see #209) (@jank324)
- `Quadrupole` now supports tracking with Cheetah's matrix-based method or with Bmad's more accurate method (see #153) (@jp-ga, @jank324)
- Port Bmad-X tracking methods to Cheetah for `Quadrupole`, `Drift`, and `Dipole` (see #153, #240) (@jp-ga, @jank324)
<<<<<<< HEAD
- Add `TransverseDeflectingCavity` element (following the Bmad-X implementation) (see #240, #278) (@jp-ga, @cr-xu, @jank324)
- `Dipole` and `RBend` now take a focusing moment `k1` (see #235, #247) (@hespe)
- Implement a converter for lattice files imported from Elegant (see #222, #251, #273, #281) (@hespe, @jank324)
- Add the option to choose the particle species `Species` for `Beam` classes (see #276) (@cr-xu)
=======
- Add `TransverseDeflectingCavity` element (following the Bmad-X implementation) (see #240, #278 #296) (@jp-ga, @cr-xu, @jank324)
- `Dipole` and `RBend` now take a focusing moment `k1` (see #235, #247) (@Hespe)
- Implement a converter for lattice files imported from Elegant (see #222, #251, #273, #281) (@Hespe, @jank324)
- `Beam` and `Element` objects now have a `.clone()` method to create a deep copy (see #289) (@Hespe, @jank324)
- `ParticleBeam` now comes with methods for plotting the beam distribution in a variety of ways (see #292) (@roussel-ryan, @jank324)
>>>>>>> 3e189a69

### 🐛 Bug fixes

- Now all `Element` have a default length of `torch.zeros((1))`, fixing occasional issues with using elements without length, such as `Marker`, `BPM`, `Screen`, and `Aperture`. (see #143) (@cr-xu)
- Fix bug in `Cavity` `_track_beam` (see #150) (@jp-ga)
- Fix issue where dipoles would not get a unique name by default (see #186) (@Hespe)
- Add `name` to `Drift` element `__repr__` (see #201) (@ansantam)
- Fix bug where `dtype` was not used when creating a `ParameterBeam` from Twiss parameters (see #206) (@jank324)
- Fix bug after running `Segment.inactive_elements_as_drifts` the drifts could have the wrong `dtype` (see #206) (@jank324)
- Fix an issue where splitting elements would result in splits with a different `dtype` (see #211) (@jank324)
- Fix issue in Bmad import where collimators had no length by interpreting them as `Drift` + `Aperture` (see #249) (@jank324)
- Fix NumPy 2 compatibility issues with PyTorch on Windows (see #220, #242) (@Hespe)
- Fix issue with Dipole hgap conversion in Bmad import (see #261) (@cr-xu)
- Fix plotting for segments that contain tensors with `require_grad=True` (see #288) (@Hespe)
- Fix bug where `Element.length` could not be set as a `torch.nn.Parameter` (see #301) (@jank324, @Hespe)
- Fix registration of `torch.nn.Parameter` at initilization for elements and beams (see #303) (@Hespe)
- Fix warnings about NumPy deprecations and unintentional tensor clones (see #308) (@Hespe)

### 🐆 Other

- Update versions of some steps used by GitHub actions to handle Node.js 16 end-of-life (@jank324)
- Update versions in pre-commit config (see #148) (@jank324)
- Split `accelerator` and `beam` into separate submodules (see #158) (@jank324)
- Update reference from arXiv preprint to PRAB publication (see #166) (@jank324)
- Rename converter modules to the respective name of the accelerator code (see #167) (@jank324)
- Added imports to the code example in the README (see #188) (@jank324)
- Refactor definitions of physical constants (see #189) (@Hespe)
- Fix the quadrupole strength units in the quadrupole docstring (see #202) (@ansantam)
- Add CI runs for macOS (arm64) and Windows (see #226) (@cr-xu, @jank324, @Hespe)
- Clean up CI pipelines (see #243, #244) (@jank324)
- Fix logo display in README (see #252) (@jank324)
- Made `Beam` an abstract class (see #284) (@Hespe)
- Releases are now automatically archived on Zenodo and given a DOI (@jank324)
- The Acknowledgements section in the README has been updated to reflect new contributors (see #304) (@jank324, @AnEichler)

### 🌟 First Time Contributors

- Grégoire Charleux (@greglenerd)
- Remi Lehe (@RemiLehe)
- Axel Huebl (@ax3l)
- Juan Pablo Gonzalez-Aguilera (@jp-ga)
- Andrea Santamaria Garcia (@ansantam)
- Ryan Roussel (@roussel-ryan)
- Christian Hespe (@Hespe)
- Annika Eichler (@AnEichler)

## [v0.6.3](https://github.com/desy-ml/cheetah/releases/tag/v0.6.3) (2024-03-28)

### 🐛 Bug fixes

- Fix bug in `Cavity` transfer map bug. (see #129 and #135) (@cr-xu)

### 🐆 Other

- Add GPL 3 licence (see #131) (@jank324)

## [v0.6.2](https://github.com/desy-ml/cheetah/releases/tag/v0.6.2) (2024-02-13)

### 🚨 Breaking Changes

- The handling of `device` and `dtype` was overhauled. They might not behave as expected. `Element`s also no longer have a `device` attribute. (see #115) (@jank324)

### 🚀 Features

- Add charge to the `ParameterBeam` and `ParticleBeam` classes (see #86) (@cr-xu)
- Add opt-in speed optimisations (see #88) (@jank324)

### 🐛 Bug fixes

- Fix the transfer maps in `Drift` and `Dipole`; Add R56 in horizontal and vertical correctors modelling (see #90) (@cr-xu)
- Fix fringe_field_exit of `Dipole` is overwritten by `fringe_field` bug (see #99) (@cr-xu)
- Fix error caused by mismatched devices on machines with CUDA GPUs (see #97 and #115) (@jank324)
- Fix error raised when tracking a `ParameterBeam` through an active `BPM` (see #101) (@jank324)
- Fix error in ASTRA beam import where the energy was set to `float64` instead of `float32` (see #111) (@jank324)
- Fix missing passing of `total_charge` in `ParameterBeam.transformed_to` (see #112) (@jank324)
- Fix `Cavitiy.__repr__` printing `voltage` value for `phase` property (see #121) (@jank324)

### 🐆 Other

- Add pull request template (see #97) (@jank324)
- Add _Acknowledgements_ section to README (see #103) (@jank324)
- `benchmark` directory was moved to `desy-ml/cheetah-demos` repository (see #108) (@jank324)
- Update citations to new arXiv preprint (see #117) (@jank324)
- Improve the docstring with proper units for the phase space dimensions (see #122) (@cr-xu)
- Link to the new paper (on arXiv) in the documentation (see #125) (@jank324)

## [v0.6.1](https://github.com/desy-ml/cheetah/releases/tag/v0.6.1) (2023-09-17)

### 🐛 Bug fixes

- Fix issue where `converters` submodule was not installed properly (see 1562496) (@jank324)

## [v0.6.0](https://github.com/desy-ml/cheetah/releases/tag/v0.6.0) (2023-09-15)

### 🚨 Breaking Changes

- Cheetah elements are now subclasses of `torch.nn.Module`, where the parameters should always be `torch.Tensor`. This makes cheetah a _fully differentiable simulation code_. (see #11)
- The `cell` keyword argument of `cheetah.Segment` has been renamed to `elements`.
- Element and beam parameters must now always be passed to the constructor or set afterwards as a `torch.Tensor`. It is no longer possible to use `float`, `int` or `np.ndarray`. (see #11)

### 🚀 Features

- Convert from Bmad lattices files (see #65) (@jank324)
- Add proper transfer map for cavity (see #65) (@jank324, @cr-xu)
- Twiss parameter calculation and generate new beam from twiss parameter (see #62) (@jank324, @cr-xu)
- Saving and loading lattices from LatticeJSON (see #9) (@cr-xu)
- Nested `Segment`s can now be flattened (@jank324)
- Ocelot converter adds support for `Cavity`, `TDCavity`, `Marker`, `Monitor`, `RBend`, `SBend`, `Aperture` and `Solenoid` (see #78) (@jank324)

### 🐛 Bug fixes

- Fix dependencies on readthedocs (see #54) (@jank324)
- Fix error when tracking `ParameterBeam` through segment on CPU (see #68) (@cr-xu)

### 🐆 Other

- Add `CHANGELOG.md` (see #74)
- Improved documentation on converting Marker object into cheetah (see #58) (#jank324)

## [v0.5.19](https://github.com/desy-ml/cheetah/releases/tag/v0.5.19) (2023-05-22)

### 🚀 Features

- Better error messages when beam and accelerator devices don't match (@FelixTheilen)

### 🐛 Bug fixes

- Fix BPM issue with `ParameterBeam` (@FelixTheilen)
- Fix wrong screen reading dimensions (@cr-xu)

### 🐆 Other

- Improve docstrings (@FelixTheilen)
- Implement better testing with _pytest_ (@FelixTheilen)
- Setup formatting with `black` and `isort` as well as `flake8` listing (@cr-xu)
- Add type annotations (@jank324)
- Setup Sphinx documentation on readthedocs (@jank324)

## [v0.5.18](https://github.com/desy-ml/cheetah/releases/tag/v0.5.18) (2023-02-06)

### 🐛 Bug Fixes

- Fix issue where multivariate_normal() crashes because cov is not positive-semidefinite.

## [v0.5.17](https://github.com/desy-ml/cheetah/releases/tag/v0.5.17) (2023-02-05)

### 🚀 New Features

- Faster screen reading simulation by using torch.histogramdd()

## [v0.5.16](https://github.com/desy-ml/cheetah/releases/tag/v0.5.16) (2023-02-02)

### 🐛 Bug Fixes

- Fix bug where some screens from the ARES Ocelot lattice were converted to Drift elements.

## [v0.5.15](https://github.com/desy-ml/cheetah/releases/tag/v0.5.15) (2022-10-12)

### 🚀 New Features

- Ocelot has been removed as a mandatory dependency and is now only needed when someone wants to convert from Ocelot objects.

### 🐛 Bug Fixes

- An error that only packages with all dependencies available on PyPI can be installed from PyPI has been fixed.

## [v0.5.14](https://github.com/desy-ml/cheetah/releases/tag/v0.5.14) (2022-09-28)

### 🚀 Features

- Introduce black for code formatting and isort for import organisation.
- Prepare release on PyPI as cheetah-accelerator.

## [v0.5.13](https://github.com/desy-ml/cheetah/releases/tag/v0.5.13) (2022-07-26)

### 🚀 Features

- Add caching of Screen.reading to avoid expensive recomputation

### 🐛 Bug Fixes

- Fix install dependencies

## [v0.5.12](https://github.com/desy-ml/cheetah/releases/tag/v0.5.12) (2022-06-16)

- First Release of Cheetah 🐆🎉<|MERGE_RESOLUTION|>--- conflicted
+++ resolved
@@ -9,6 +9,7 @@
 ### 🚀 Features
 
 - `ParticleBeam` now supports importing from and exporting to [openPMD-beamphysics](https://github.com/ChristopherMayes/openPMD-beamphysics) HDF5 files and `ParticleGroup` objects. This allows for easy conversion to and from other file formats supported by openPMD-beamphysics. (see #305) (@cr-xu)
+- Add the option to choose the particle species `Species` for `Beam` classes (see #276) (@cr-xu)
 
 ### 🐛 Bug fixes
 
@@ -46,18 +47,11 @@
 - Moving `Element`s and `Beam`s to a different `device` and changing their `dtype` like with any `torch.nn.Module` is now possible (see #209) (@jank324)
 - `Quadrupole` now supports tracking with Cheetah's matrix-based method or with Bmad's more accurate method (see #153) (@jp-ga, @jank324)
 - Port Bmad-X tracking methods to Cheetah for `Quadrupole`, `Drift`, and `Dipole` (see #153, #240) (@jp-ga, @jank324)
-<<<<<<< HEAD
-- Add `TransverseDeflectingCavity` element (following the Bmad-X implementation) (see #240, #278) (@jp-ga, @cr-xu, @jank324)
-- `Dipole` and `RBend` now take a focusing moment `k1` (see #235, #247) (@hespe)
-- Implement a converter for lattice files imported from Elegant (see #222, #251, #273, #281) (@hespe, @jank324)
-- Add the option to choose the particle species `Species` for `Beam` classes (see #276) (@cr-xu)
-=======
 - Add `TransverseDeflectingCavity` element (following the Bmad-X implementation) (see #240, #278 #296) (@jp-ga, @cr-xu, @jank324)
 - `Dipole` and `RBend` now take a focusing moment `k1` (see #235, #247) (@Hespe)
 - Implement a converter for lattice files imported from Elegant (see #222, #251, #273, #281) (@Hespe, @jank324)
 - `Beam` and `Element` objects now have a `.clone()` method to create a deep copy (see #289) (@Hespe, @jank324)
 - `ParticleBeam` now comes with methods for plotting the beam distribution in a variety of ways (see #292) (@roussel-ryan, @jank324)
->>>>>>> 3e189a69
 
 ### 🐛 Bug fixes
 
