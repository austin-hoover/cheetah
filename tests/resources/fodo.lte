c: charge,total=0.25e-9

q1: quad,l=0.1,k1=1.5;
q2: kquad,l=0.2,k1=-3
long-name-quad: quad,l=0.3,k1=2

d1: drift,l=1 # gap: 42.0;
d2: drift ,l=2.0 # gap: 10.0

b1: sben, l=0.3,e1=0.25
csrbend: csrcsbend, l = 0.200981, bins = 4096, csr = 1, isr = 1, n_slices = 8, synch_rad = 1, integration_order = 4, nonlinear = 1, sg_halfwidth = 1, edge_order = 2, edge1_effects = 1, edge2_effects = 1, angle = 0.113612175128842, fint = 0.4, e2 = 0.113612175128842, hgap = 0.005, high_frequency_cutoff0 = 0.2, high_frequency_cutoff1 = 0.25, k1 = 0;
<<<<<<< HEAD
d3: drift
m1: mark
fodo: line=(c,q1,d1,m1,b1,d1,q2,d2,s1,csrbend,d3,m1)
=======

s1: sext,l=0.2,k2=-87.1;

m1: mark

fodo: line=(c,q1,d1,m1,b1,d1,q2,d2,s1,csrbend,long-name-quad)
>>>>>>> 50be8362
<|MERGE_RESOLUTION|>--- conflicted
+++ resolved
@@ -6,18 +6,13 @@
 
 d1: drift,l=1 # gap: 42.0;
 d2: drift ,l=2.0 # gap: 10.0
+d3: drift
 
 b1: sben, l=0.3,e1=0.25
 csrbend: csrcsbend, l = 0.200981, bins = 4096, csr = 1, isr = 1, n_slices = 8, synch_rad = 1, integration_order = 4, nonlinear = 1, sg_halfwidth = 1, edge_order = 2, edge1_effects = 1, edge2_effects = 1, angle = 0.113612175128842, fint = 0.4, e2 = 0.113612175128842, hgap = 0.005, high_frequency_cutoff0 = 0.2, high_frequency_cutoff1 = 0.25, k1 = 0;
-<<<<<<< HEAD
-d3: drift
-m1: mark
-fodo: line=(c,q1,d1,m1,b1,d1,q2,d2,s1,csrbend,d3,m1)
-=======
 
 s1: sext,l=0.2,k2=-87.1;
 
 m1: mark
 
-fodo: line=(c,q1,d1,m1,b1,d1,q2,d2,s1,csrbend,long-name-quad)
->>>>>>> 50be8362
+fodo: line=(c,q1,d1,m1,b1,d1,q2,d2,s1,csrbend,long-name-quad,d3)