import torch

import cheetah

from .resources import ARESlatticeStage3v1_9 as ares


def test_segment_length_shape():
    """Test that the shape of a segment's length matches the input."""
    segment = cheetah.Segment(
        elements=[
            cheetah.Drift(length=torch.tensor([0.6, 0.5])),
            cheetah.Quadrupole(
                length=torch.tensor([0.2, 0.25]), k1=torch.tensor([4.2, 4.2])
            ),
            cheetah.Drift(length=torch.tensor([0.4, 0.3])),
        ]
    )

    assert segment.length.shape == (2,)


def test_segment_length_shape_2d():
    """
    Test that the shape of a segment's length matches the input for a batch with
    multiple dimensions.
    """
    segment = cheetah.Segment(
        elements=[
            cheetah.Drift(length=torch.tensor([[0.6, 0.5], [0.4, 0.3], [0.4, 0.3]])),
            cheetah.Quadrupole(
                length=torch.tensor([[0.2, 0.25], [0.3, 0.35], [0.3, 0.35]]),
                k1=torch.tensor([[4.2, 4.2], [4.3, 4.3], [4.3, 4.3]]),
            ),
            cheetah.Drift(length=torch.tensor([[0.4, 0.3], [0.2, 0.1], [0.2, 0.1]])),
        ]
    )

    assert segment.length.shape == (3, 2)


def test_track_particle_single_element_shape():
    """
    Test that the shape of a beam tracked through a single element matches the input.
    """
    quadrupole = cheetah.Quadrupole(
        length=torch.tensor([0.2, 0.25]), k1=torch.tensor([4.2, 4.2])
    )
    incoming = cheetah.ParticleBeam.from_parameters(
        num_particles=100_000, sigma_x=torch.tensor([1e-5, 2e-5])
    )

    outgoing = quadrupole.track(incoming)

    assert outgoing.particles.shape == incoming.particles.shape
    assert outgoing.particles.shape == (2, 100_000, 7)
    assert outgoing.mu_x.shape == (2,)
    assert outgoing.mu_px.shape == (2,)
    assert outgoing.mu_y.shape == (2,)
    assert outgoing.mu_py.shape == (2,)
    assert outgoing.sigma_x.shape == (2,)
    assert outgoing.sigma_px.shape == (2,)
    assert outgoing.sigma_y.shape == (2,)
    assert outgoing.sigma_py.shape == (2,)
    assert outgoing.sigma_tau.shape == (2,)
    assert outgoing.sigma_p.shape == (2,)
    assert outgoing.energy.shape == (2,)
    assert outgoing.total_charge.shape == (2,)
    assert outgoing.particle_charges.shape == (2, 100_000)
    assert isinstance(outgoing.num_particles, int)


def test_track_particle_single_element_shape_2d():
    """
    Test that the shape of a beam tracked through a single element matches the input for
    an n-dimensional batch.
    """
    quadrupole = cheetah.Quadrupole(
        length=torch.tensor([[0.2, 0.25], [0.3, 0.35], [0.4, 0.45]]),
        k1=torch.tensor([[4.2, 4.2], [4.3, 4.3], [4.4, 4.4]]),
    )
    incoming = cheetah.ParticleBeam.from_parameters(
        num_particles=100_000,
        sigma_x=torch.tensor([[1e-5, 2e-5], [2e-5, 3e-5], [3e-5, 4e-5]]),
    )

    outgoing = quadrupole.track(incoming)

    assert outgoing.particles.shape == incoming.particles.shape
    assert outgoing.particles.shape == (3, 2, 100_000, 7)
    assert outgoing.mu_x.shape == (3, 2)
    assert outgoing.mu_px.shape == (3, 2)
    assert outgoing.mu_y.shape == (3, 2)
    assert outgoing.mu_py.shape == (3, 2)
    assert outgoing.sigma_x.shape == (3, 2)
    assert outgoing.sigma_px.shape == (3, 2)
    assert outgoing.sigma_y.shape == (3, 2)
    assert outgoing.sigma_py.shape == (3, 2)
    assert outgoing.sigma_tau.shape == (3, 2)
    assert outgoing.sigma_p.shape == (3, 2)
    assert outgoing.energy.shape == (3, 2)
    assert outgoing.total_charge.shape == (3, 2)
    assert outgoing.particle_charges.shape == (3, 2, 100_000)
    assert isinstance(outgoing.num_particles, int)


def test_track_particle_segment_shape():
    """
    Test that the shape of a beam tracked through a segment matches the input.
    """
    segment = cheetah.Segment(
        elements=[
            cheetah.Drift(length=torch.tensor([0.6, 0.5])),
            cheetah.Quadrupole(
                length=torch.tensor([0.2, 0.25]), k1=torch.tensor([4.2, 4.2])
            ),
            cheetah.Drift(length=torch.tensor([0.4, 0.3])),
        ]
    )
    incoming = cheetah.ParticleBeam.from_parameters(
        num_particles=100_000, sigma_x=torch.tensor([1e-5, 2e-5])
    )

    outgoing = segment.track(incoming)

    assert outgoing.particles.shape == incoming.particles.shape
    assert outgoing.particles.shape == (2, 100_000, 7)
    assert outgoing.mu_x.shape == (2,)
    assert outgoing.mu_px.shape == (2,)
    assert outgoing.mu_y.shape == (2,)
    assert outgoing.mu_py.shape == (2,)
    assert outgoing.sigma_x.shape == (2,)
    assert outgoing.sigma_px.shape == (2,)
    assert outgoing.sigma_y.shape == (2,)
    assert outgoing.sigma_py.shape == (2,)
    assert outgoing.sigma_tau.shape == (2,)
    assert outgoing.sigma_p.shape == (2,)
    assert outgoing.energy.shape == (2,)
    assert outgoing.total_charge.shape == (2,)
    assert outgoing.particle_charges.shape == (2, 100_000)
    assert isinstance(outgoing.num_particles, int)


def test_track_particle_segment_shape_2d():
    """
    Test that the shape of a beam tracked through a segment matches the input for the
    case of a multi-dimensional batch.
    """
    segment = cheetah.Segment(
        elements=[
            cheetah.Drift(length=torch.tensor([[0.6, 0.5], [0.4, 0.3], [0.2, 0.1]])),
            cheetah.Quadrupole(
                length=torch.tensor([[0.2, 0.25], [0.3, 0.35], [0.4, 0.45]]),
                k1=torch.tensor([[4.2, 4.2], [4.3, 4.3], [4.4, 4.4]]),
            ),
            cheetah.Drift(length=torch.tensor([[0.4, 0.3], [0.6, 0.5], [0.8, 0.7]])),
        ]
    )
    incoming = cheetah.ParticleBeam.from_parameters(
        num_particles=100_000,
        sigma_x=torch.tensor([[1e-5, 2e-5], [2e-5, 3e-5], [3e-5, 4e-5]]),
    )

    outgoing = segment.track(incoming)

    assert outgoing.particles.shape == incoming.particles.shape
    assert outgoing.particles.shape == (3, 2, 100_000, 7)
    assert outgoing.mu_x.shape == (3, 2)
    assert outgoing.mu_px.shape == (3, 2)
    assert outgoing.mu_y.shape == (3, 2)
    assert outgoing.mu_py.shape == (3, 2)
    assert outgoing.sigma_x.shape == (3, 2)
    assert outgoing.sigma_px.shape == (3, 2)
    assert outgoing.sigma_y.shape == (3, 2)
    assert outgoing.sigma_py.shape == (3, 2)
    assert outgoing.sigma_tau.shape == (3, 2)
    assert outgoing.sigma_p.shape == (3, 2)
    assert outgoing.energy.shape == (3, 2)
    assert outgoing.total_charge.shape == (3, 2)
    assert outgoing.particle_charges.shape == (3, 2, 100_000)
    assert isinstance(outgoing.num_particles, int)


def test_track_parameter_single_element_shape():
    """
    Test that the shape of a beam tracked through a single element matches the input.
    """
    quadrupole = cheetah.Quadrupole(
        length=torch.tensor([0.2, 0.25]), k1=torch.tensor([4.2, 4.2])
    )
    incoming = cheetah.ParameterBeam.from_parameters(sigma_x=torch.tensor([1e-5, 2e-5]))

    outgoing = quadrupole.track(incoming)

    assert outgoing.mu_x.shape == (2,)
    assert outgoing.mu_px.shape == (2,)
    assert outgoing.mu_y.shape == (2,)
    assert outgoing.mu_py.shape == (2,)
    assert outgoing.sigma_x.shape == (2,)
    assert outgoing.sigma_px.shape == (2,)
    assert outgoing.sigma_y.shape == (2,)
    assert outgoing.sigma_py.shape == (2,)
    assert outgoing.sigma_tau.shape == (2,)
    assert outgoing.sigma_p.shape == (2,)
    assert outgoing.energy.shape == (2,)
    assert outgoing.total_charge.shape == (2,)


def test_track_parameter_single_element_shape_2d():
    """
    Test that the shape of a beam tracked through a single element matches the input for
    an n-dimensional batch.
    """
    quadrupole = cheetah.Quadrupole(
        length=torch.tensor([[0.2, 0.25], [0.3, 0.35], [0.4, 0.45]]),
        k1=torch.tensor([[4.2, 4.2], [4.3, 4.3], [4.4, 4.4]]),
    )
    incoming = cheetah.ParameterBeam.from_parameters(
        sigma_x=torch.tensor([[1e-5, 2e-5], [2e-5, 3e-5], [3e-5, 4e-5]])
    )

    outgoing = quadrupole.track(incoming)

    assert outgoing.mu_x.shape == (3, 2)
    assert outgoing.mu_px.shape == (3, 2)
    assert outgoing.mu_y.shape == (3, 2)
    assert outgoing.mu_py.shape == (3, 2)
    assert outgoing.sigma_x.shape == (3, 2)
    assert outgoing.sigma_px.shape == (3, 2)
    assert outgoing.sigma_y.shape == (3, 2)
    assert outgoing.sigma_py.shape == (3, 2)
    assert outgoing.sigma_tau.shape == (3, 2)
    assert outgoing.sigma_p.shape == (3, 2)
    assert outgoing.energy.shape == (3, 2)
    assert outgoing.total_charge.shape == (3, 2)


def test_track_parameter_segment_shape():
    """
    Test that the shape of a beam tracked through a segment matches the input.
    """
    segment = cheetah.Segment(
        elements=[
            cheetah.Drift(length=torch.tensor([0.6, 0.5])),
            cheetah.Quadrupole(
                length=torch.tensor([0.2, 0.25]), k1=torch.tensor([4.2, 4.2])
            ),
            cheetah.Drift(length=torch.tensor([0.4, 0.3])),
        ]
    )
    incoming = cheetah.ParameterBeam.from_parameters(sigma_x=torch.tensor([1e-5, 2e-5]))

    outgoing = segment.track(incoming)

    assert outgoing.mu_x.shape == (2,)
    assert outgoing.mu_px.shape == (2,)
    assert outgoing.mu_y.shape == (2,)
    assert outgoing.mu_py.shape == (2,)
    assert outgoing.sigma_x.shape == (2,)
    assert outgoing.sigma_px.shape == (2,)
    assert outgoing.sigma_y.shape == (2,)
    assert outgoing.sigma_py.shape == (2,)
    assert outgoing.sigma_tau.shape == (2,)
    assert outgoing.sigma_p.shape == (2,)
    assert outgoing.energy.shape == (2,)
    assert outgoing.total_charge.shape == (2,)


def test_track_parameter_segment_shape_2d():
    """
    Test that the shape of a beam tracked through a segment matches the input for the
    case of a multi-dimensional batch.
    """
    segment = cheetah.Segment(
        elements=[
            cheetah.Drift(length=torch.tensor([[0.6, 0.5], [0.4, 0.3], [0.2, 0.1]])),
            cheetah.Quadrupole(
                length=torch.tensor([[0.2, 0.25], [0.3, 0.35], [0.4, 0.45]]),
                k1=torch.tensor([[4.2, 4.2], [4.3, 4.3], [4.4, 4.4]]),
            ),
            cheetah.Drift(length=torch.tensor([[0.4, 0.3], [0.6, 0.5], [0.8, 0.7]])),
        ]
    )
    incoming = cheetah.ParameterBeam.from_parameters(
        sigma_x=torch.tensor([[1e-5, 2e-5], [2e-5, 3e-5], [3e-5, 4e-5]])
    )

    outgoing = segment.track(incoming)

    assert outgoing.mu_x.shape == (3, 2)
    assert outgoing.mu_px.shape == (3, 2)
    assert outgoing.mu_y.shape == (3, 2)
    assert outgoing.mu_py.shape == (3, 2)
    assert outgoing.sigma_x.shape == (3, 2)
    assert outgoing.sigma_px.shape == (3, 2)
    assert outgoing.sigma_y.shape == (3, 2)
    assert outgoing.sigma_py.shape == (3, 2)
    assert outgoing.sigma_tau.shape == (3, 2)
    assert outgoing.sigma_p.shape == (3, 2)
    assert outgoing.energy.shape == (3, 2)
    assert outgoing.total_charge.shape == (3, 2)


def test_enormous_through_ares():
    """Test ARES EA with a huge number of settings."""
    segment = cheetah.Segment.from_ocelot(ares.cell).subcell("AREASOLA1", "AREABSCR1")
    incoming = cheetah.ParameterBeam.from_astra(
        "tests/resources/ACHIP_EA1_2021.1351.001"
    )

    segment.AREAMQZM1.k1 = torch.linspace(-30.0, 30.0, 10).repeat(3, 1)

    outgoing = segment.track(incoming)

    assert outgoing.mu_x.shape == (3, 10)
    assert outgoing.mu_px.shape == (3, 10)
    assert outgoing.mu_y.shape == (3, 10)
    assert outgoing.mu_py.shape == (3, 10)
    assert outgoing.sigma_x.shape == (3, 10)
    assert outgoing.sigma_px.shape == (3, 10)
    assert outgoing.sigma_y.shape == (3, 10)
    assert outgoing.sigma_py.shape == (3, 10)
    assert outgoing.sigma_tau.shape == (3, 10)
    assert outgoing.sigma_p.shape == (3, 10)
    assert outgoing.energy.shape == (3, 10)
    assert outgoing.total_charge.shape == (3, 10)


def test_cavity_with_zero_and_non_zero_voltage():
    """
    Tests that if zero and non-zero voltages are passed to a cavity in a single batch,
    there are no errors. This test does NOT check physical correctness.
    """
    cavity = cheetah.Cavity(
        length=torch.tensor([3.0441, 3.0441, 3.0441]),
        voltage=torch.tensor([0.0, 48198468.0, 0.0]),
        phase=torch.tensor([48198468.0, 48198468.0, 48198468.0]),
        frequency=torch.tensor([2.8560e09, 2.8560e09, 2.8560e09]),
        name="my_test_cavity",
    )
    beam = cheetah.ParticleBeam.from_parameters(
        num_particles=100_000, sigma_x=torch.tensor(1e-5)
    )

<<<<<<< HEAD
    _ = cavity.track(beam)
=======
def test_screen_length_broadcast_shape():
    """
    Test that the shape of a screen's length matches the shape of its misalignment
    after broadcasting.
    """
    screen = cheetah.Screen(misalignment=torch.tensor([[0.1, 0.2]]))
    broadcast_screen = screen.broadcast((3, 10))
    assert broadcast_screen.length.shape == broadcast_screen.misalignment.shape[:-1]


def test_vectorized_undulator():
    """Test that a vectorized `Undulator` is able to track a particle beam."""
    element = cheetah.Undulator(length=torch.tensor([0.4, 0.7]))
    beam = cheetah.ParticleBeam.from_parameters(
        num_particles=100_000, sigma_x=torch.tensor([1e-5])
    ).broadcast((2,))

    _ = element.track(beam)


def test_vectorized_solenoid():
    """Test that a vectorized `Solenoid` is able to track a particle beam."""
    element = cheetah.Solenoid(
        length=torch.tensor([0.4, 0.7]), k=torch.tensor([4.2, 3.1])
    )
    beam = cheetah.ParticleBeam.from_parameters(
        num_particles=100_000, sigma_x=torch.tensor([1e-5])
    ).broadcast((2,))

    _ = element.track(beam)
>>>>>>> c9090243
<|MERGE_RESOLUTION|>--- conflicted
+++ resolved
@@ -342,9 +342,16 @@
         num_particles=100_000, sigma_x=torch.tensor(1e-5)
     )
 
-<<<<<<< HEAD
     _ = cavity.track(beam)
-=======
+
+def test_screen_length_shape():
+    """
+    Test that the shape of a screen's length matches the shape of its misalignment.
+    """
+    screen = cheetah.Screen(misalignment=torch.tensor([[0.1, 0.2], [0.3, 0.4]]))
+    assert screen.length.shape == screen.misalignment.shape[:-1]
+
+
 def test_screen_length_broadcast_shape():
     """
     Test that the shape of a screen's length matches the shape of its misalignment
@@ -374,5 +381,4 @@
         num_particles=100_000, sigma_x=torch.tensor([1e-5])
     ).broadcast((2,))
 
-    _ = element.track(beam)
->>>>>>> c9090243
+    _ = element.track(beam)