import torch

import cheetah

from .resources import ARESlatticeStage3v1_9 as ares


def test_segment_length_shape():
    """Test that the shape of a segment's length matches the input."""
    segment = cheetah.Segment(
        elements=[
            cheetah.Drift(length=torch.tensor([0.6, 0.5])),
            cheetah.Quadrupole(
                length=torch.tensor([0.2, 0.25]), k1=torch.tensor([4.2, 4.2])
            ),
            cheetah.Drift(length=torch.tensor([0.4, 0.3])),
        ]
    )

    assert segment.length.shape == (2,)


def test_segment_length_shape_2d():
    """
    Test that the shape of a segment's length matches the input for a batch with
    multiple dimensions.
    """
    segment = cheetah.Segment(
        elements=[
            cheetah.Drift(length=torch.tensor([[0.6, 0.5], [0.4, 0.3], [0.4, 0.3]])),
            cheetah.Quadrupole(
                length=torch.tensor([[0.2, 0.25], [0.3, 0.35], [0.3, 0.35]]),
                k1=torch.tensor([[4.2, 4.2], [4.3, 4.3], [4.3, 4.3]]),
            ),
            cheetah.Drift(length=torch.tensor([[0.4, 0.3], [0.2, 0.1], [0.2, 0.1]])),
        ]
    )

    assert segment.length.shape == (3, 2)


def test_track_particle_single_element_shape():
    """
    Test that the shape of a beam tracked through a single element matches the input.
    """
    quadrupole = cheetah.Quadrupole(
        length=torch.tensor([0.2, 0.25]), k1=torch.tensor([4.2, 4.2])
    )
    incoming = cheetah.ParticleBeam.from_parameters(
        num_particles=100_000, sigma_x=torch.tensor([1e-5, 2e-5])
    )

    outgoing = quadrupole.track(incoming)

    assert outgoing.particles.shape == incoming.particles.shape
    assert outgoing.particles.shape == (2, 100_000, 7)
    assert outgoing.mu_x.shape == (2,)
    assert outgoing.mu_px.shape == (2,)
    assert outgoing.mu_y.shape == (2,)
    assert outgoing.mu_py.shape == (2,)
    assert outgoing.sigma_x.shape == (2,)
    assert outgoing.sigma_px.shape == (2,)
    assert outgoing.sigma_y.shape == (2,)
    assert outgoing.sigma_py.shape == (2,)
    assert outgoing.sigma_tau.shape == (2,)
    assert outgoing.sigma_p.shape == (2,)
    assert outgoing.energy.shape == (2,)
    assert outgoing.total_charge.shape == (2,)
    assert outgoing.particle_charges.shape == (2, 100_000)
    assert isinstance(outgoing.num_particles, int)


def test_track_particle_single_element_shape_2d():
    """
    Test that the shape of a beam tracked through a single element matches the input for
    an n-dimensional batch.
    """
    quadrupole = cheetah.Quadrupole(
        length=torch.tensor([[0.2, 0.25], [0.3, 0.35], [0.4, 0.45]]),
        k1=torch.tensor([[4.2, 4.2], [4.3, 4.3], [4.4, 4.4]]),
    )
    incoming = cheetah.ParticleBeam.from_parameters(
        num_particles=100_000,
        sigma_x=torch.tensor([[1e-5, 2e-5], [2e-5, 3e-5], [3e-5, 4e-5]]),
    )

    outgoing = quadrupole.track(incoming)

    assert outgoing.particles.shape == incoming.particles.shape
    assert outgoing.particles.shape == (3, 2, 100_000, 7)
    assert outgoing.mu_x.shape == (3, 2)
    assert outgoing.mu_px.shape == (3, 2)
    assert outgoing.mu_y.shape == (3, 2)
    assert outgoing.mu_py.shape == (3, 2)
    assert outgoing.sigma_x.shape == (3, 2)
    assert outgoing.sigma_px.shape == (3, 2)
    assert outgoing.sigma_y.shape == (3, 2)
    assert outgoing.sigma_py.shape == (3, 2)
    assert outgoing.sigma_tau.shape == (3, 2)
    assert outgoing.sigma_p.shape == (3, 2)
    assert outgoing.energy.shape == (3, 2)
    assert outgoing.total_charge.shape == (3, 2)
    assert outgoing.particle_charges.shape == (3, 2, 100_000)
    assert isinstance(outgoing.num_particles, int)


def test_track_particle_segment_shape():
    """
    Test that the shape of a beam tracked through a segment matches the input.
    """
    segment = cheetah.Segment(
        elements=[
            cheetah.Drift(length=torch.tensor([0.6, 0.5])),
            cheetah.Quadrupole(
                length=torch.tensor([0.2, 0.25]), k1=torch.tensor([4.2, 4.2])
            ),
            cheetah.Drift(length=torch.tensor([0.4, 0.3])),
        ]
    )
    incoming = cheetah.ParticleBeam.from_parameters(
        num_particles=100_000, sigma_x=torch.tensor([1e-5, 2e-5])
    )

    outgoing = segment.track(incoming)

    assert outgoing.particles.shape == incoming.particles.shape
    assert outgoing.particles.shape == (2, 100_000, 7)
    assert outgoing.mu_x.shape == (2,)
    assert outgoing.mu_px.shape == (2,)
    assert outgoing.mu_y.shape == (2,)
    assert outgoing.mu_py.shape == (2,)
    assert outgoing.sigma_x.shape == (2,)
    assert outgoing.sigma_px.shape == (2,)
    assert outgoing.sigma_y.shape == (2,)
    assert outgoing.sigma_py.shape == (2,)
    assert outgoing.sigma_tau.shape == (2,)
    assert outgoing.sigma_p.shape == (2,)
    assert outgoing.energy.shape == (2,)
    assert outgoing.total_charge.shape == (2,)
    assert outgoing.particle_charges.shape == (2, 100_000)
    assert isinstance(outgoing.num_particles, int)


def test_track_particle_segment_shape_2d():
    """
    Test that the shape of a beam tracked through a segment matches the input for the
    case of a multi-dimensional batch.
    """
    segment = cheetah.Segment(
        elements=[
            cheetah.Drift(length=torch.tensor([[0.6, 0.5], [0.4, 0.3], [0.2, 0.1]])),
            cheetah.Quadrupole(
                length=torch.tensor([[0.2, 0.25], [0.3, 0.35], [0.4, 0.45]]),
                k1=torch.tensor([[4.2, 4.2], [4.3, 4.3], [4.4, 4.4]]),
            ),
            cheetah.Drift(length=torch.tensor([[0.4, 0.3], [0.6, 0.5], [0.8, 0.7]])),
        ]
    )
    incoming = cheetah.ParticleBeam.from_parameters(
        num_particles=100_000,
        sigma_x=torch.tensor([[1e-5, 2e-5], [2e-5, 3e-5], [3e-5, 4e-5]]),
    )

    outgoing = segment.track(incoming)

    assert outgoing.particles.shape == incoming.particles.shape
    assert outgoing.particles.shape == (3, 2, 100_000, 7)
    assert outgoing.mu_x.shape == (3, 2)
    assert outgoing.mu_px.shape == (3, 2)
    assert outgoing.mu_y.shape == (3, 2)
    assert outgoing.mu_py.shape == (3, 2)
    assert outgoing.sigma_x.shape == (3, 2)
    assert outgoing.sigma_px.shape == (3, 2)
    assert outgoing.sigma_y.shape == (3, 2)
    assert outgoing.sigma_py.shape == (3, 2)
    assert outgoing.sigma_tau.shape == (3, 2)
    assert outgoing.sigma_p.shape == (3, 2)
    assert outgoing.energy.shape == (3, 2)
    assert outgoing.total_charge.shape == (3, 2)
    assert outgoing.particle_charges.shape == (3, 2, 100_000)
    assert isinstance(outgoing.num_particles, int)


def test_track_parameter_single_element_shape():
    """
    Test that the shape of a beam tracked through a single element matches the input.
    """
    quadrupole = cheetah.Quadrupole(
        length=torch.tensor([0.2, 0.25]), k1=torch.tensor([4.2, 4.2])
    )
    incoming = cheetah.ParameterBeam.from_parameters(sigma_x=torch.tensor([1e-5, 2e-5]))

    outgoing = quadrupole.track(incoming)

    assert outgoing.mu_x.shape == (2,)
    assert outgoing.mu_px.shape == (2,)
    assert outgoing.mu_y.shape == (2,)
    assert outgoing.mu_py.shape == (2,)
    assert outgoing.sigma_x.shape == (2,)
    assert outgoing.sigma_px.shape == (2,)
    assert outgoing.sigma_y.shape == (2,)
    assert outgoing.sigma_py.shape == (2,)
    assert outgoing.sigma_tau.shape == (2,)
    assert outgoing.sigma_p.shape == (2,)
    assert outgoing.energy.shape == (2,)
    assert outgoing.total_charge.shape == (2,)


def test_track_parameter_single_element_shape_2d():
    """
    Test that the shape of a beam tracked through a single element matches the input for
    an n-dimensional batch.
    """
    quadrupole = cheetah.Quadrupole(
        length=torch.tensor([[0.2, 0.25], [0.3, 0.35], [0.4, 0.45]]),
        k1=torch.tensor([[4.2, 4.2], [4.3, 4.3], [4.4, 4.4]]),
    )
    incoming = cheetah.ParameterBeam.from_parameters(
        sigma_x=torch.tensor([[1e-5, 2e-5], [2e-5, 3e-5], [3e-5, 4e-5]])
    )

    outgoing = quadrupole.track(incoming)

    assert outgoing.mu_x.shape == (3, 2)
    assert outgoing.mu_px.shape == (3, 2)
    assert outgoing.mu_y.shape == (3, 2)
    assert outgoing.mu_py.shape == (3, 2)
    assert outgoing.sigma_x.shape == (3, 2)
    assert outgoing.sigma_px.shape == (3, 2)
    assert outgoing.sigma_y.shape == (3, 2)
    assert outgoing.sigma_py.shape == (3, 2)
    assert outgoing.sigma_tau.shape == (3, 2)
    assert outgoing.sigma_p.shape == (3, 2)
    assert outgoing.energy.shape == (3, 2)
    assert outgoing.total_charge.shape == (3, 2)


def test_track_parameter_segment_shape():
    """
    Test that the shape of a beam tracked through a segment matches the input.
    """
    segment = cheetah.Segment(
        elements=[
            cheetah.Drift(length=torch.tensor([0.6, 0.5])),
            cheetah.Quadrupole(
                length=torch.tensor([0.2, 0.25]), k1=torch.tensor([4.2, 4.2])
            ),
            cheetah.Drift(length=torch.tensor([0.4, 0.3])),
        ]
    )
    incoming = cheetah.ParameterBeam.from_parameters(sigma_x=torch.tensor([1e-5, 2e-5]))

    outgoing = segment.track(incoming)

    assert outgoing.mu_x.shape == (2,)
    assert outgoing.mu_px.shape == (2,)
    assert outgoing.mu_y.shape == (2,)
    assert outgoing.mu_py.shape == (2,)
    assert outgoing.sigma_x.shape == (2,)
    assert outgoing.sigma_px.shape == (2,)
    assert outgoing.sigma_y.shape == (2,)
    assert outgoing.sigma_py.shape == (2,)
    assert outgoing.sigma_tau.shape == (2,)
    assert outgoing.sigma_p.shape == (2,)
    assert outgoing.energy.shape == (2,)
    assert outgoing.total_charge.shape == (2,)


def test_track_parameter_segment_shape_2d():
    """
    Test that the shape of a beam tracked through a segment matches the input for the
    case of a multi-dimensional batch.
    """
    segment = cheetah.Segment(
        elements=[
            cheetah.Drift(length=torch.tensor([[0.6, 0.5], [0.4, 0.3], [0.2, 0.1]])),
            cheetah.Quadrupole(
                length=torch.tensor([[0.2, 0.25], [0.3, 0.35], [0.4, 0.45]]),
                k1=torch.tensor([[4.2, 4.2], [4.3, 4.3], [4.4, 4.4]]),
            ),
            cheetah.Drift(length=torch.tensor([[0.4, 0.3], [0.6, 0.5], [0.8, 0.7]])),
        ]
    )
    incoming = cheetah.ParameterBeam.from_parameters(
        sigma_x=torch.tensor([[1e-5, 2e-5], [2e-5, 3e-5], [3e-5, 4e-5]])
    )

    outgoing = segment.track(incoming)

    assert outgoing.mu_x.shape == (3, 2)
    assert outgoing.mu_px.shape == (3, 2)
    assert outgoing.mu_y.shape == (3, 2)
    assert outgoing.mu_py.shape == (3, 2)
    assert outgoing.sigma_x.shape == (3, 2)
    assert outgoing.sigma_px.shape == (3, 2)
    assert outgoing.sigma_y.shape == (3, 2)
    assert outgoing.sigma_py.shape == (3, 2)
    assert outgoing.sigma_tau.shape == (3, 2)
    assert outgoing.sigma_p.shape == (3, 2)
    assert outgoing.energy.shape == (3, 2)
    assert outgoing.total_charge.shape == (3, 2)


def test_enormous_through_ares():
    """Test ARES EA with a huge number of settings."""
    segment = cheetah.Segment.from_ocelot(ares.cell).subcell("AREASOLA1", "AREABSCR1")
    incoming = cheetah.ParameterBeam.from_astra(
        "tests/resources/ACHIP_EA1_2021.1351.001"
    )

    segment_broadcast = segment
    incoming_broadcast = incoming

    segment_broadcast.AREAMQZM1.k1 = torch.linspace(-30.0, 30.0, 100).repeat(3, 1)

    outgoing = segment_broadcast.track(incoming_broadcast)

<<<<<<< HEAD
    assert outgoing.mu_x.shape == (3, 100)
    assert outgoing.mu_xp.shape == (3, 100)
    assert outgoing.mu_y.shape == (3, 100)
    assert outgoing.mu_yp.shape == (3, 100)
    assert outgoing.sigma_x.shape == (3, 100)
    assert outgoing.sigma_xp.shape == (3, 100)
    assert outgoing.sigma_y.shape == (3, 100)
    assert outgoing.sigma_yp.shape == (3, 100)
    assert outgoing.sigma_s.shape == (3, 100)
    assert outgoing.sigma_p.shape == (3, 100)
    assert outgoing.total_charge.shape == torch.Size([1])
=======
    assert outgoing.mu_x.shape == (3, 100_000)
    assert outgoing.mu_px.shape == (3, 100_000)
    assert outgoing.mu_y.shape == (3, 100_000)
    assert outgoing.mu_py.shape == (3, 100_000)
    assert outgoing.sigma_x.shape == (3, 100_000)
    assert outgoing.sigma_px.shape == (3, 100_000)
    assert outgoing.sigma_y.shape == (3, 100_000)
    assert outgoing.sigma_py.shape == (3, 100_000)
    assert outgoing.sigma_tau.shape == (3, 100_000)
    assert outgoing.sigma_p.shape == (3, 100_000)
    assert outgoing.energy.shape == (3, 100_000)
    assert outgoing.total_charge.shape == (3, 100_000)
>>>>>>> 5a25d22b


def test_before_after_broadcast_tracking_equal_cavity():
    """
    Test that when tracking through a segment after broadcasting, the resulting beam is
    the same as in the segment before broadcasting. A cavity is used as a reference.
    """
    cavity = cheetah.Cavity(
        length=torch.tensor([3.0441]).repeat((3, 10)),
        voltage=torch.tensor([48198468.0]),
        phase=torch.tensor([-0.0]),
        frequency=torch.tensor([2.8560e09]),
        name="k26_2d",
    )
    incoming = cheetah.ParameterBeam.from_astra(
        "tests/resources/ACHIP_EA1_2021.1351.001"
    )
    outgoing = cavity.track(incoming)

    broadcast_cavity = cavity
    broadcast_incoming = incoming
    broadcast_outgoing = broadcast_cavity.track(broadcast_incoming)

    for i in range(3):
        for j in range(10):
            assert torch.all(broadcast_outgoing._mu[i, j] == outgoing._mu[0])
            assert torch.all(broadcast_outgoing._cov[i, j] == outgoing._cov[0])


def test_before_after_broadcast_tracking_equal_ares_ea():
    """
    Test that when tracking through a segment after broadcasting, the resulting beam is
    the same as in the segment before broadcasting. The ARES EA is used as a reference.
    """
    segment = cheetah.Segment.from_ocelot(ares.cell).subcell("AREASOLA1", "AREABSCR1")
    incoming = cheetah.ParameterBeam.from_astra(
        "tests/resources/ACHIP_EA1_2021.1351.001"
    )
    segment.AREAMQZM1.k1 = torch.tensor([4.2]).repeat((3, 10))
    outgoing = segment.track(incoming)

    broadcast_segment = segment
    broadcast_incoming = incoming
    broadcast_outgoing = broadcast_segment.track(broadcast_incoming)

    for i in range(3):
        for j in range(10):
            assert torch.allclose(broadcast_outgoing._mu[i, j], outgoing._mu[0])
            assert torch.allclose(broadcast_outgoing._cov[i, j], outgoing._cov[0])


def test_broadcast_customtransfermap():
    """Test that broadcasting a `CustomTransferMap` element gives the correct result."""
    tm = torch.tensor(
        [
            [
                [1.0, 4.0e-02, 0.0, 0.0, 0.0, 0.0, 0.0],
                [0.0, 1.0, 0.0, 0.0, 0.0, 0.0, 1.0e-05],
                [0.0, 0.0, 1.0, 4.0e-02, 0.0, 0.0, 0.0],
                [0.0, 0.0, 0.0, 1.0, 0.0, 0.0, 0.0],
                [0.0, 0.0, 0.0, 0.0, 1.0, -4.6422e-07, 0.0],
                [0.0, 0.0, 0.0, 0.0, 0.0, 1.0, 0.0],
                [0.0, 0.0, 0.0, 0.0, 0.0, 0.0, 1.0],
            ]
        ]
    )

    element = cheetah.CustomTransferMap(
        length=torch.tensor([0.4]).repeat((3, 10)),
        transfer_map=tm.repeat((3, 10, 1, 1)),
    )
    broadcast_element = element

    assert broadcast_element.length.shape == (3, 10)
    assert broadcast_element._transfer_map.shape == (3, 10, 7, 7)
    for i in range(3):
        for j in range(10):
            assert torch.all(broadcast_element._transfer_map[i, j] == tm[0])


def test_broadcast_element_keeps_dtype():
    """Test that broadcasting an element keeps the same dtype."""
    element = cheetah.Drift(length=torch.tensor([0.4]), dtype=torch.float64)
    broadcast_element = element.broadcast((3, 10))

    assert broadcast_element.length.dtype == torch.float64


def test_broadcast_beam_keeps_dtype():
    """Test that broadcasting a beam keeps the same dtype."""
    beam = cheetah.ParticleBeam.from_parameters(
        num_particles=100_000, sigma_x=torch.tensor([1e-5]), dtype=torch.float64
    )
    broadcast_beam = beam.broadcast((2,))
    drift = cheetah.Drift(length=torch.tensor([0.4, 0.4]), dtype=torch.float64)

    assert broadcast_beam.particles.dtype == torch.float64

    # This should not raise an error
    _ = drift(broadcast_beam)


def test_broadcast_drift():
    """Test that broadcasting a `Drift` element gives the correct result."""
    element = cheetah.Drift(length=torch.tensor([0.4]).repeat((3, 10)))

    assert element.length.shape == (3, 10)
    for i in range(3):
        for j in range(10):
            assert element.length[i, j] == 0.4


def test_broadcast_quadrupole():
    """Test that broadcasting a `Quadrupole` element gives the correct result."""

    # TODO Add misalignment to the test
    # TODO Add tilt to the test

    element = cheetah.Quadrupole(length=torch.randn((3, 10)), k1=torch.tensor([4.2]))

    assert element.length.shape == (3, 10)
    assert element.k1.shape == (1,)


def test_cavity_with_zero_and_non_zero_voltage():
    """
    Tests that if zero and non-zero voltages are passed to a cavity in a single batch,
    there are no errors. This test does NOT check physical correctness.
    """
    cavity = cheetah.Cavity(
        length=torch.tensor([3.0441, 3.0441, 3.0441]),
        voltage=torch.tensor([0.0, 48198468.0, 0.0]),
        phase=torch.tensor([48198468.0, 48198468.0, 48198468.0]),
        frequency=torch.tensor([2.8560e09, 2.8560e09, 2.8560e09]),
        name="my_test_cavity",
    )
    beam = cheetah.ParticleBeam.from_parameters(
        num_particles=100_000, sigma_x=torch.tensor([1e-5])
    ).broadcast((3,))

    _ = cavity.track(beam)


def test_screen_length_shape():
    """
    Test that the shape of a screen's length matches the shape of its misalignment.
    """
    screen = cheetah.Screen(misalignment=torch.tensor([[0.1, 0.2], [0.3, 0.4]]))
    assert screen.length.shape == screen.misalignment.shape[:-1]


def test_screen_length_broadcast_shape():
    """
    Test that the shape of a screen's length matches the shape of its misalignment
    after broadcasting.
    """
    cheetah.Screen(misalignment=torch.tensor([[0.1, 0.2]]).repeat(3, 10, 1))<|MERGE_RESOLUTION|>--- conflicted
+++ resolved
@@ -315,19 +315,6 @@
 
     outgoing = segment_broadcast.track(incoming_broadcast)
 
-<<<<<<< HEAD
-    assert outgoing.mu_x.shape == (3, 100)
-    assert outgoing.mu_xp.shape == (3, 100)
-    assert outgoing.mu_y.shape == (3, 100)
-    assert outgoing.mu_yp.shape == (3, 100)
-    assert outgoing.sigma_x.shape == (3, 100)
-    assert outgoing.sigma_xp.shape == (3, 100)
-    assert outgoing.sigma_y.shape == (3, 100)
-    assert outgoing.sigma_yp.shape == (3, 100)
-    assert outgoing.sigma_s.shape == (3, 100)
-    assert outgoing.sigma_p.shape == (3, 100)
-    assert outgoing.total_charge.shape == torch.Size([1])
-=======
     assert outgoing.mu_x.shape == (3, 100_000)
     assert outgoing.mu_px.shape == (3, 100_000)
     assert outgoing.mu_y.shape == (3, 100_000)
@@ -340,7 +327,6 @@
     assert outgoing.sigma_p.shape == (3, 100_000)
     assert outgoing.energy.shape == (3, 100_000)
     assert outgoing.total_charge.shape == (3, 100_000)
->>>>>>> 5a25d22b
 
 
 def test_before_after_broadcast_tracking_equal_cavity():
