--- conflicted
+++ resolved
@@ -1,12 +1,8 @@
 import torch
 from scipy.constants import physical_constants
 
-<<<<<<< HEAD
-from cheetah import Dipole, Drift, ParameterBeam, ParticleBeam, Segment
+from cheetah import Dipole, Drift, ParameterBeam, ParticleBeam, Quadrupole, Segment
 from cheetah.utils.bmadx import cheetah_to_bmad_coords
-=======
-from cheetah import Dipole, Drift, ParameterBeam, ParticleBeam, Quadrupole, Segment
->>>>>>> 980a0348
 
 
 def test_dipole_off():
