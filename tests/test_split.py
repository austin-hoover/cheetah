import pytest
import torch

import cheetah


def test_drift_end():
    """
    Test that at the end of a split drift the result is the same as at the end of the
    original drift.
    """
<<<<<<< HEAD
    original_drift = cheetah.Drift(length=torch.tensor(2.0))
=======
    original_drift = cheetah.Drift(length=torch.tensor([2.0, 2.5]))
>>>>>>> c9090243
    split_drift = cheetah.Segment(original_drift.split(resolution=torch.tensor(0.1)))

    incoming_beam = cheetah.ParticleBeam.from_astra(
        "tests/resources/ACHIP_EA1_2021.1351.001"
    ).broadcast((2,))

    outgoing_beam_original = original_drift.track(incoming_beam)
    outgoing_beam_split = split_drift.track(incoming_beam)

    assert torch.allclose(
        outgoing_beam_original.particles, outgoing_beam_split.particles
    )


def test_quadrupole_end():
    """
    Test that at the end of a split quadrupole the result is the same as at the end of
    the original quadrupole.
    """
    original_quadrupole = cheetah.Quadrupole(
<<<<<<< HEAD
        length=torch.tensor(0.2), k1=torch.tensor(4.2)
=======
        length=torch.tensor([0.2, 0.3]), k1=torch.tensor([4.2, 3.6])
>>>>>>> c9090243
    )
    split_quadrupole = cheetah.Segment(
        original_quadrupole.split(resolution=torch.tensor(0.01))
    )

    incoming_beam = cheetah.ParticleBeam.from_astra(
        "tests/resources/ACHIP_EA1_2021.1351.001"
    ).broadcast((2,))

    outgoing_beam_original = original_quadrupole.track(incoming_beam)
    outgoing_beam_split = split_quadrupole.track(incoming_beam)

    assert torch.allclose(
        outgoing_beam_original.particles, outgoing_beam_split.particles
    )


def test_cavity_end():
    """
    Test that at the end of a split cavity the result is the same as at the end of
    the original cavity.
    """
    original_cavity = cheetah.Cavity(
<<<<<<< HEAD
        length=torch.tensor(1.0377),
        voltage=torch.tensor(0.01815975e9),
        frequency=torch.tensor(1.3e9),
        phase=torch.tensor(0.0),
=======
        length=torch.tensor([1.0377, 2.0377]),
        voltage=torch.tensor([0.01815975e9, 9.15975e6]),
        frequency=torch.tensor([1.3e9, 3.9e9]),
        phase=torch.tensor([0.0, 4.2]),
>>>>>>> c9090243
    )
    split_cavity = cheetah.Segment(original_cavity.split(resolution=torch.tensor(0.1)))

    incoming_beam = cheetah.ParticleBeam.from_astra(
        "tests/resources/ACHIP_EA1_2021.1351.001"
    ).broadcast((2,))

    outgoing_beam_original = original_cavity.track(incoming_beam)
    outgoing_beam_split = split_cavity.track(incoming_beam)

    assert torch.allclose(
        outgoing_beam_original.particles, outgoing_beam_split.particles
    )


def test_solenoid_end():
    """
    Test that at the end of a split solenoid the result is the same as at the end of
    the original solenoid.
    """
<<<<<<< HEAD
    original_solenoid = cheetah.Solenoid(length=torch.tensor(0.2), k=torch.tensor(4.2))
=======
    original_solenoid = cheetah.Solenoid(
        length=torch.tensor([0.2, 0.3]), k=torch.tensor([4.2, 3.6])
    )
>>>>>>> c9090243
    split_solenoid = cheetah.Segment(
        original_solenoid.split(resolution=torch.tensor(0.01))
    )

    incoming_beam = cheetah.ParticleBeam.from_astra(
        "tests/resources/ACHIP_EA1_2021.1351.001"
    ).broadcast((2,))

    outgoing_beam_original = original_solenoid.track(incoming_beam)
    outgoing_beam_split = split_solenoid.track(incoming_beam)

    assert torch.allclose(
        outgoing_beam_original.particles, outgoing_beam_split.particles
    )


def test_dipole_end():
    """
    Test that at the end of a split dipole the result is the same as at the end of
    the original dipole.
    """
<<<<<<< HEAD
    original_dipole = cheetah.Dipole(length=torch.tensor(0.2), angle=torch.tensor(4.2))
=======
    original_dipole = cheetah.Dipole(
        length=torch.tensor([0.2, 0.3]), angle=torch.tensor([4.2, 3.6])
    )
>>>>>>> c9090243
    split_dipole = cheetah.Segment(original_dipole.split(resolution=torch.tensor(0.01)))

    incoming_beam = cheetah.ParticleBeam.from_astra(
        "tests/resources/ACHIP_EA1_2021.1351.001"
    ).broadcast((2,))

    outgoing_beam_original = original_dipole.track(incoming_beam)
    outgoing_beam_split = split_dipole.track(incoming_beam)

    assert torch.allclose(
        outgoing_beam_original.particles, outgoing_beam_split.particles
    )


def test_undulator_end():
    """
    Test that at the end of a split undulator the result is the same as at the end of
    the original undulator.
    """
<<<<<<< HEAD
    original_undulator = cheetah.Undulator(length=torch.tensor(3.142))
=======
    original_undulator = cheetah.Undulator(length=torch.tensor([3.142, 2.7]))
>>>>>>> c9090243
    split_undulator = cheetah.Segment(
        original_undulator.split(resolution=torch.tensor(0.1))
    )

    incoming_beam = cheetah.ParticleBeam.from_astra(
        "tests/resources/ACHIP_EA1_2021.1351.001"
    ).broadcast((2,))

    outgoing_beam_original = original_undulator.track(incoming_beam)
    outgoing_beam_split = split_undulator.track(incoming_beam)

    assert torch.allclose(
        outgoing_beam_original.particles, outgoing_beam_split.particles
    )


@pytest.mark.xfail  # TODO: Fix this
def test_horizontal_corrector_end():
    """
    Test that at the end of a split horizontal corrector the result is the same as at
    the end of the original horizontal corrector.
    """
    original_horizontal_corrector = cheetah.HorizontalCorrector(
<<<<<<< HEAD
        length=torch.tensor(0.2), angle=torch.tensor(4.2)
=======
        length=torch.tensor([0.2, 0.3]), angle=torch.tensor([4.2, 3.6])
>>>>>>> c9090243
    )
    split_horizontal_corrector = cheetah.Segment(
        original_horizontal_corrector.split(resolution=torch.tensor(0.01))
    )

    incoming_beam = cheetah.ParticleBeam.from_astra(
        "tests/resources/ACHIP_EA1_2021.1351.001"
    ).broadcast((2,))

    outgoing_beam_original = original_horizontal_corrector.track(incoming_beam)
    outgoing_beam_split = split_horizontal_corrector.track(incoming_beam)

    assert torch.allclose(
        outgoing_beam_original.particles, outgoing_beam_split.particles
    )


@pytest.mark.xfail  # TODO: Fix this
def test_vertical_corrector_end():
    """
    Test that at the end of a split vertical corrector the result is the same as at
    the end of the original vertical corrector.
    """
    original_vertical_corrector = cheetah.VerticalCorrector(
<<<<<<< HEAD
        length=torch.tensor(0.2), angle=torch.tensor(4.2)
=======
        length=torch.tensor([0.2, 0.3]), angle=torch.tensor([4.2, 3.6])
>>>>>>> c9090243
    )
    split_vertical_corrector = cheetah.Segment(
        original_vertical_corrector.split(resolution=torch.tensor(0.01))
    )

    incoming_beam = cheetah.ParticleBeam.from_astra(
        "tests/resources/ACHIP_EA1_2021.1351.001"
    ).broadcast((2,))

    outgoing_beam_original = original_vertical_corrector.track(incoming_beam)
    outgoing_beam_split = split_vertical_corrector.track(incoming_beam)

    assert torch.allclose(
        outgoing_beam_original.particles, outgoing_beam_split.particles
    )


@pytest.mark.parametrize(
    "ElementType",
    [
        cheetah.Cavity,
        cheetah.Dipole,
        cheetah.Drift,
        cheetah.HorizontalCorrector,
        cheetah.Quadrupole,
        cheetah.RBend,
        cheetah.Solenoid,
        cheetah.Undulator,
        cheetah.VerticalCorrector,
    ],
)
def test_split_preserves_dtype(ElementType):
    """
    Test that the dtype of a drift section's splits is the same as the original drift.
    """
    original = ElementType(length=torch.tensor(2.0), dtype=torch.float64)
    splits = original.split(resolution=torch.tensor(0.1))

    for split in splits:
        assert original.length.dtype == split.length.dtype<|MERGE_RESOLUTION|>--- conflicted
+++ resolved
@@ -9,11 +9,8 @@
     Test that at the end of a split drift the result is the same as at the end of the
     original drift.
     """
-<<<<<<< HEAD
-    original_drift = cheetah.Drift(length=torch.tensor(2.0))
-=======
+
     original_drift = cheetah.Drift(length=torch.tensor([2.0, 2.5]))
->>>>>>> c9090243
     split_drift = cheetah.Segment(original_drift.split(resolution=torch.tensor(0.1)))
 
     incoming_beam = cheetah.ParticleBeam.from_astra(
@@ -34,11 +31,7 @@
     the original quadrupole.
     """
     original_quadrupole = cheetah.Quadrupole(
-<<<<<<< HEAD
-        length=torch.tensor(0.2), k1=torch.tensor(4.2)
-=======
         length=torch.tensor([0.2, 0.3]), k1=torch.tensor([4.2, 3.6])
->>>>>>> c9090243
     )
     split_quadrupole = cheetah.Segment(
         original_quadrupole.split(resolution=torch.tensor(0.01))
@@ -62,17 +55,10 @@
     the original cavity.
     """
     original_cavity = cheetah.Cavity(
-<<<<<<< HEAD
-        length=torch.tensor(1.0377),
-        voltage=torch.tensor(0.01815975e9),
-        frequency=torch.tensor(1.3e9),
-        phase=torch.tensor(0.0),
-=======
         length=torch.tensor([1.0377, 2.0377]),
         voltage=torch.tensor([0.01815975e9, 9.15975e6]),
         frequency=torch.tensor([1.3e9, 3.9e9]),
         phase=torch.tensor([0.0, 4.2]),
->>>>>>> c9090243
     )
     split_cavity = cheetah.Segment(original_cavity.split(resolution=torch.tensor(0.1)))
 
@@ -93,13 +79,9 @@
     Test that at the end of a split solenoid the result is the same as at the end of
     the original solenoid.
     """
-<<<<<<< HEAD
-    original_solenoid = cheetah.Solenoid(length=torch.tensor(0.2), k=torch.tensor(4.2))
-=======
     original_solenoid = cheetah.Solenoid(
         length=torch.tensor([0.2, 0.3]), k=torch.tensor([4.2, 3.6])
     )
->>>>>>> c9090243
     split_solenoid = cheetah.Segment(
         original_solenoid.split(resolution=torch.tensor(0.01))
     )
@@ -121,13 +103,10 @@
     Test that at the end of a split dipole the result is the same as at the end of
     the original dipole.
     """
-<<<<<<< HEAD
-    original_dipole = cheetah.Dipole(length=torch.tensor(0.2), angle=torch.tensor(4.2))
-=======
+
     original_dipole = cheetah.Dipole(
         length=torch.tensor([0.2, 0.3]), angle=torch.tensor([4.2, 3.6])
     )
->>>>>>> c9090243
     split_dipole = cheetah.Segment(original_dipole.split(resolution=torch.tensor(0.01)))
 
     incoming_beam = cheetah.ParticleBeam.from_astra(
@@ -147,11 +126,7 @@
     Test that at the end of a split undulator the result is the same as at the end of
     the original undulator.
     """
-<<<<<<< HEAD
-    original_undulator = cheetah.Undulator(length=torch.tensor(3.142))
-=======
     original_undulator = cheetah.Undulator(length=torch.tensor([3.142, 2.7]))
->>>>>>> c9090243
     split_undulator = cheetah.Segment(
         original_undulator.split(resolution=torch.tensor(0.1))
     )
@@ -175,11 +150,7 @@
     the end of the original horizontal corrector.
     """
     original_horizontal_corrector = cheetah.HorizontalCorrector(
-<<<<<<< HEAD
-        length=torch.tensor(0.2), angle=torch.tensor(4.2)
-=======
         length=torch.tensor([0.2, 0.3]), angle=torch.tensor([4.2, 3.6])
->>>>>>> c9090243
     )
     split_horizontal_corrector = cheetah.Segment(
         original_horizontal_corrector.split(resolution=torch.tensor(0.01))
@@ -204,11 +175,7 @@
     the end of the original vertical corrector.
     """
     original_vertical_corrector = cheetah.VerticalCorrector(
-<<<<<<< HEAD
-        length=torch.tensor(0.2), angle=torch.tensor(4.2)
-=======
         length=torch.tensor([0.2, 0.3]), angle=torch.tensor([4.2, 3.6])
->>>>>>> c9090243
     )
     split_vertical_corrector = cheetah.Segment(
         original_vertical_corrector.split(resolution=torch.tensor(0.01))
