--- conflicted
+++ resolved
@@ -163,15 +163,10 @@
     assert torch.allclose(outgoing.particles[0, 2], outgoing.particles[1, 1])
 
 
-<<<<<<< HEAD
 @pytest.mark.parametrize(
     "dtype", [torch.float32, torch.float64], ids=["float32", "float64"]
 )
-def test_quadrupole_bmadx_tracking(dtype):
-=======
-@pytest.mark.parametrize("dtype", [torch.float32, torch.float64])
 def test_quadrupole_drift_kick_drift_tracking(dtype):
->>>>>>> f90069ed
     """
     Test that the results of tracking through a quadrupole with the `"drift_kick_drift"`
     tracking method match the results from Bmad-X.
