import pytest
import torch

import cheetah
from cheetah.utils import is_mps_available_and_functional


def test_fodo():
    """Test importing a FODO lattice defined in the Elegant file format."""
    file_path = "tests/resources/fodo.lte"
    converted = cheetah.Segment.from_elegant(file_path, "fodo")

    correct_lattice = cheetah.Segment(
        [
            cheetah.Marker(name="c"),
            cheetah.Quadrupole(
                name="q1", length=torch.tensor(0.1), k1=torch.tensor(1.5)
            ),
<<<<<<< HEAD
            cheetah.Drift(name="d1", length=torch.tensor([1.0])),
            cheetah.Marker(name="m1"),
            cheetah.Dipole(
                name="s1", length=torch.tensor([0.3]), e1=torch.tensor([0.25])
            ),
            cheetah.Drift(name="d1", length=torch.tensor([1.0])),
            cheetah.Quadrupole(
                name="q2", length=torch.tensor([0.2]), k1=torch.tensor([-3.0])
            ),
            cheetah.Drift(name="d2", length=torch.tensor([2.0])),
=======
            cheetah.Drift(name="d1", length=torch.tensor(1)),
            cheetah.Marker(name="m1"),
            cheetah.Dipole(name="s1", length=torch.tensor(0.3), e1=torch.tensor(0.25)),
            cheetah.Drift(name="d1", length=torch.tensor(1)),
            cheetah.Quadrupole(
                name="q2", length=torch.tensor(0.2), k1=torch.tensor(-3)
            ),
            cheetah.Drift(name="d2", length=torch.tensor(2)),
>>>>>>> 73f53e69
        ],
        name="fodo",
    )

    assert converted.name == correct_lattice.name
    assert [element.name for element in converted.elements] == [
        element.name for element in correct_lattice.elements
    ]
    assert converted.q1.length == correct_lattice.q1.length
    assert converted.q1.k1 == correct_lattice.q1.k1
    assert converted.q2.length == correct_lattice.q2.length
    assert converted.q2.k1 == correct_lattice.q2.k1
    assert [d.length for d in converted.d1] == [d.length for d in correct_lattice.d1]
    assert converted.d2.length == correct_lattice.d2.length
    assert converted.s1.length == correct_lattice.s1.length
    assert converted.s1.e1 == correct_lattice.s1.e1


@pytest.mark.parametrize(
    "device",
    [
        torch.device("cpu"),
        pytest.param(
            torch.device("cuda"),
            marks=pytest.mark.skipif(
                not torch.cuda.is_available(), reason="CUDA not available"
            ),
        ),
        pytest.param(
            torch.device("mps"),
            marks=pytest.mark.skipif(
                not is_mps_available_and_functional(), reason="MPS not available"
            ),
        ),
    ],
)
def test_device_passing(device: torch.device):
    """Test that the device is passed correctly."""
    file_path = "tests/resources/fodo.lte"

    # Convert the lattice while passing the device
    converted = cheetah.Segment.from_elegant(file_path, "fodo", device=device)

    # Check that the properties of the loaded elements are on the correct device
    assert converted.q1.length.device.type == device.type
    assert converted.q1.k1.device.type == device.type
    assert converted.q2.length.device.type == device.type
    assert converted.q2.k1.device.type == device.type
    assert [d.length.device.type for d in converted.d1] == [device.type, device.type]
    assert converted.d2.length.device.type == device.type
    assert converted.s1.length.device.type == device.type
    assert converted.s1.e1.device.type == device.type


@pytest.mark.parametrize("dtype", [torch.float32, torch.float64])
def test_dtype_passing(dtype: torch.dtype):
    """Test that the dtype is passed correctly."""
    file_path = "tests/resources/fodo.lte"

    # Convert the lattice while passing the device
    converted = cheetah.Segment.from_elegant(file_path, "fodo", dtype=dtype)

    # Check that the properties of the loaded elements are of the correct dtype
    assert converted.q1.length.dtype == dtype
    assert converted.q1.k1.dtype == dtype
    assert converted.q2.length.dtype == dtype
    assert converted.q2.k1.dtype == dtype
    assert [d.length.dtype for d in converted.d1] == [dtype, dtype]
    assert converted.d2.length.dtype == dtype
    assert converted.s1.length.dtype == dtype
    assert converted.s1.e1.dtype == dtype<|MERGE_RESOLUTION|>--- conflicted
+++ resolved
@@ -16,27 +16,14 @@
             cheetah.Quadrupole(
                 name="q1", length=torch.tensor(0.1), k1=torch.tensor(1.5)
             ),
-<<<<<<< HEAD
-            cheetah.Drift(name="d1", length=torch.tensor([1.0])),
-            cheetah.Marker(name="m1"),
-            cheetah.Dipole(
-                name="s1", length=torch.tensor([0.3]), e1=torch.tensor([0.25])
-            ),
-            cheetah.Drift(name="d1", length=torch.tensor([1.0])),
-            cheetah.Quadrupole(
-                name="q2", length=torch.tensor([0.2]), k1=torch.tensor([-3.0])
-            ),
-            cheetah.Drift(name="d2", length=torch.tensor([2.0])),
-=======
-            cheetah.Drift(name="d1", length=torch.tensor(1)),
+            cheetah.Drift(name="d1", length=torch.tensor(1.0)),
             cheetah.Marker(name="m1"),
             cheetah.Dipole(name="s1", length=torch.tensor(0.3), e1=torch.tensor(0.25)),
-            cheetah.Drift(name="d1", length=torch.tensor(1)),
+            cheetah.Drift(name="d1", length=torch.tensor(1.0)),
             cheetah.Quadrupole(
-                name="q2", length=torch.tensor(0.2), k1=torch.tensor(-3)
+                name="q2", length=torch.tensor(0.2), k1=torch.tensor(-3.0)
             ),
-            cheetah.Drift(name="d2", length=torch.tensor(2)),
->>>>>>> 73f53e69
+            cheetah.Drift(name="d2", length=torch.tensor(2.0)),
         ],
         name="fodo",
     )
