import os
import warnings
from pathlib import Path

import torch

import cheetah
from cheetah.converters.utils.fortran_namelist import (
    merge_delimiter_continued_lines,
    parse_lines,
    read_clean_lines,
    validate_understood_properties,
)
from cheetah.utils import PhysicsWarning


def convert_element(
    name: str,
    context: dict,
<<<<<<< HEAD
    warnings: bool = True,
=======
    sanitize_name: bool = False,
>>>>>>> 452bf985
    device: torch.device | None = None,
    dtype: torch.dtype | None = None,
) -> "cheetah.Element":
    """Convert a parsed Bmad element dict to a cheetah Element.

    :param name: Name of the (top-level) element to convert.
    :param context: Context dictionary parsed from Bmad lattice file(s).
    :param sanitize_name: Whether to sanitise the name to be a valid Python variable
        name.
    :param device: Device to put the element on. If `None`, the current default device
        of PyTorch is used.
    :param dtype: Data type to use for the element. If `None`, the current default dtype
        of PyTorch is used.
    :return: Converted cheetah Element. If you are calling this function yourself
        as a user of Cheetah, this is most likely a `Segment`.
    """
    factory_kwargs = {
        "device": device or torch.get_default_device(),
        "dtype": dtype or torch.get_default_dtype(),
    }
    bmad_parsed = context[name]

    if isinstance(bmad_parsed, list):
        return cheetah.Segment(
            elements=[
<<<<<<< HEAD
                convert_element(element_name, context, warnings, device, dtype)
=======
                convert_element(element_name, context, sanitize_name, device, dtype)
>>>>>>> 452bf985
                for element_name in bmad_parsed
            ],
            name=name,
            sanitize_name=sanitize_name,
        )
    elif isinstance(bmad_parsed, dict) and "element_type" in bmad_parsed:
        if bmad_parsed["element_type"] == "marker":
            validate_understood_properties(
                [
                    "element_type",
                    "alias",
                    "type",
                    "sr_wake",
                    r"sr_wake%scale_with_length",
                    r"sr_wake%amp_scale",
                ],
                bmad_parsed,
                warnings,
            )
            return cheetah.Marker(name=name, sanitize_name=sanitize_name)
        elif bmad_parsed["element_type"] == "monitor":
            validate_understood_properties(
                ["element_type", "alias", "type", "l"], bmad_parsed, warnings
            )
            if "l" in bmad_parsed:
                return cheetah.Drift(
                    length=torch.tensor(bmad_parsed["l"], **factory_kwargs),
                    name=name,
                    sanitize_name=sanitize_name,
                )
            else:
                return cheetah.Marker(name=name, sanitize_name=sanitize_name)
        elif bmad_parsed["element_type"] == "instrument":
            validate_understood_properties(
                ["element_type", "alias", "type", "l"], bmad_parsed, warnings
            )
            if "l" in bmad_parsed:
                return cheetah.Drift(
                    length=torch.tensor(bmad_parsed["l"], **factory_kwargs),
                    name=name,
                    sanitize_name=sanitize_name,
                )
            else:
                return cheetah.Marker(name=name, sanitize_name=sanitize_name)
        elif bmad_parsed["element_type"] == "pipe":
            validate_understood_properties(
                ["element_type", "alias", "type", "l", "descrip"], bmad_parsed, warnings
            )
            return cheetah.Drift(
                length=torch.tensor(bmad_parsed["l"], **factory_kwargs),
                name=name,
                sanitize_name=sanitize_name,
            )
        elif bmad_parsed["element_type"] == "drift":
            validate_understood_properties(
                ["element_type", "l", "type", "descrip"], bmad_parsed, warnings
            )
            return cheetah.Drift(
                length=torch.tensor(bmad_parsed["l"], **factory_kwargs),
                name=name,
                sanitize_name=sanitize_name,
            )
        elif bmad_parsed["element_type"] == "hkicker":
            validate_understood_properties(
                ["element_type", "type", "alias"], bmad_parsed, warnings
            )
            return cheetah.HorizontalCorrector(
                length=torch.tensor(bmad_parsed.get("l", 0.0), **factory_kwargs),
                angle=torch.tensor(bmad_parsed.get("kick", 0.0), **factory_kwargs),
                name=name,
                sanitize_name=sanitize_name,
            )
        elif bmad_parsed["element_type"] == "vkicker":
            validate_understood_properties(
                ["element_type", "type", "alias"], bmad_parsed, warnings
            )
            return cheetah.VerticalCorrector(
                length=torch.tensor(bmad_parsed.get("l", 0.0), **factory_kwargs),
                angle=torch.tensor(bmad_parsed.get("kick", 0.0), **factory_kwargs),
                name=name,
                sanitize_name=sanitize_name,
            )
        elif bmad_parsed["element_type"] == "sbend":
            validate_understood_properties(
                [
                    "element_type",
                    "alias",
                    "type",
                    "hgap",
                    "l",
                    "angle",
                    "e1",
                    "e2",
                    "fint",
                    "fintx",
                    "fringe_type",
                    "ref_tilt",
                    "g",
                    "dg",
                ],
                bmad_parsed,
                warnings,
            )
            return cheetah.Dipole(
                length=torch.tensor(bmad_parsed["l"], **factory_kwargs),
                gap=torch.tensor(2 * bmad_parsed.get("hgap", 0.0), **factory_kwargs),
                angle=torch.tensor(bmad_parsed.get("angle", 0.0), **factory_kwargs),
                dipole_e1=torch.tensor(bmad_parsed["e1"], **factory_kwargs),
                dipole_e2=torch.tensor(bmad_parsed.get("e2", 0.0), **factory_kwargs),
                tilt=torch.tensor(bmad_parsed.get("ref_tilt", 0.0), **factory_kwargs),
                fringe_integral=torch.tensor(
                    bmad_parsed.get("fint", 0.0), **factory_kwargs
                ),
                fringe_integral_exit=(
                    torch.tensor(bmad_parsed["fintx"], **factory_kwargs)
                    if "fintx" in bmad_parsed
                    else None
                ),
                name=name,
                sanitize_name=sanitize_name,
            )
        elif bmad_parsed["element_type"] == "quadrupole":
            # TODO: Aperture for quadrupoles?
            validate_understood_properties(
                ["element_type", "l", "k1", "type", "aperture", "alias", "tilt"],
                bmad_parsed,
                warnings,
            )
            return cheetah.Quadrupole(
                length=torch.tensor(bmad_parsed["l"], **factory_kwargs),
                k1=torch.tensor(bmad_parsed["k1"], **factory_kwargs),
                tilt=torch.tensor(bmad_parsed.get("tilt", 0.0), **factory_kwargs),
                name=name,
                sanitize_name=sanitize_name,
            )
        elif bmad_parsed["element_type"] == "sextupole":
            # TODO: Aperture for sextupoles?
            validate_understood_properties(
                ["element_type", "l", "k2", "type", "aperture", "tilt"],
                bmad_parsed,
                warnings,
            )
            return cheetah.Sextupole(
                length=torch.tensor(bmad_parsed["l"], **factory_kwargs),
                k2=torch.tensor(bmad_parsed["k2"], **factory_kwargs),
                tilt=torch.tensor(bmad_parsed.get("tilt", 0.0), **factory_kwargs),
                name=name,
                sanitize_name=sanitize_name,
            )
        elif bmad_parsed["element_type"] == "solenoid":
            validate_understood_properties(
                ["element_type", "l", "ks", "alias"], bmad_parsed, warnings
            )
            return cheetah.Solenoid(
                length=torch.tensor(bmad_parsed["l"], **factory_kwargs),
                k=torch.tensor(bmad_parsed["ks"], **factory_kwargs),
                name=name,
                sanitize_name=sanitize_name,
            )
        elif bmad_parsed["element_type"] == "lcavity":
            validate_understood_properties(
                [
                    "element_type",
                    "l",
                    "type",
                    "rf_frequency",
                    "voltage",
                    "phi0",
                    "sr_wake",
                    "cavity_type",
                    "alias",
                ],
                bmad_parsed,
                warnings,
            )
            return cheetah.Cavity(
                length=torch.tensor(bmad_parsed["l"], **factory_kwargs),
                voltage=torch.tensor(bmad_parsed.get("voltage", 0.0), **factory_kwargs),
                phase=-torch.rad2deg(
                    torch.tensor(bmad_parsed.get("phi0", 0.0), **factory_kwargs)
                    * 2
                    * torch.pi
                ),
                frequency=torch.tensor(bmad_parsed["rf_frequency"], **factory_kwargs),
                name=name,
                sanitize_name=sanitize_name,
            )
        elif bmad_parsed["element_type"] == "rcollimator":
            validate_understood_properties(
                ["element_type", "l", "alias", "type", "x_limit", "y_limit"],
                bmad_parsed,
                warnings,
            )
            return cheetah.Segment(
                elements=[
                    cheetah.Drift(
                        length=torch.tensor(
                            bmad_parsed.get("l", 0.0), **factory_kwargs
                        ),
                        name=name + "_drift",
                        sanitize_name=sanitize_name,
                    ),
                    cheetah.Aperture(
                        x_max=torch.tensor(
                            bmad_parsed.get("x_limit", torch.inf), **factory_kwargs
                        ),
                        y_max=torch.tensor(
                            bmad_parsed.get("y_limit", torch.inf), **factory_kwargs
                        ),
                        shape="rectangular",
                        name=name + "_aperture",
                        sanitize_name=sanitize_name,
                    ),
                ],
                name=name,
                sanitize_name=sanitize_name,
            )
        elif bmad_parsed["element_type"] == "ecollimator":
            validate_understood_properties(
                ["element_type", "l", "alias", "type", "x_limit", "y_limit"],
                bmad_parsed,
                warnings,
            )
            return cheetah.Segment(
                elements=[
                    cheetah.Drift(
                        length=torch.tensor(
                            bmad_parsed.get("l", 0.0), **factory_kwargs
                        ),
                        name=name + "_drift",
                        sanitize_name=sanitize_name,
                    ),
                    cheetah.Aperture(
                        x_max=torch.tensor(
                            bmad_parsed.get("x_limit", torch.inf), **factory_kwargs
                        ),
                        y_max=torch.tensor(
                            bmad_parsed.get("y_limit", torch.inf), **factory_kwargs
                        ),
                        shape="elliptical",
                        name=name + "_aperture",
                        sanitize_name=sanitize_name,
                    ),
                ],
                name=name,
                sanitize_name=sanitize_name,
            )
        elif bmad_parsed["element_type"] == "wiggler":
            validate_understood_properties(
                [
                    "element_type",
                    "type",
                    "l_period",
                    "n_period",
                    "b_max",
                    "l",
                    "alias",
                    "tilt",
                    "ds_step",
                ],
                bmad_parsed,
                warnings,
            )
            return cheetah.Undulator(
                length=torch.tensor(bmad_parsed["l"], **factory_kwargs),
                name=name,
                sanitize_name=sanitize_name,
            )
        elif bmad_parsed["element_type"] == "patch":
            # TODO: Does this need to be implemented in Cheetah in a more proper way?
            validate_understood_properties(
                ["element_type", "tilt"], bmad_parsed, warnings
            )
            return cheetah.Drift(
                length=torch.tensor(bmad_parsed.get("l", 0.0), **factory_kwargs),
                name=name,
                sanitize_name=sanitize_name,
            )
        else:
            warnings.warn(
                f"Element {name} of type {bmad_parsed['element_type']} cannot be"
                " converted correctly. Using drift section instead.",
                category=PhysicsWarning,
                stacklevel=2,
            )
            return cheetah.Drift(
                length=torch.tensor(bmad_parsed.get("l", 0.0), **factory_kwargs),
                name=name,
                sanitize_name=sanitize_name,
            )
    else:
        raise ValueError(f"Unknown Bmad element type for {name = }")  # noqa: E202, E251


def convert_lattice_to_cheetah(
    bmad_lattice_file_path: Path,
    environment_variables: dict | None = None,
    sanitize_names: bool = False,
    device: torch.device | None = None,
    dtype: torch.dtype | None = None,
) -> "cheetah.Element":
    """
    Convert a Bmad lattice file to a Cheetah `Segment`.

    NOTE: This function was designed at the example of the LCLS lattice. While this
        lattice is extensive, this function might not properly convert all features of
        a Bmad lattice. If you find that this function does not work for your lattice,
        please open an issue on GitHub.

    :param bmad_lattice_file_path: Path to the Bmad lattice file.
    :param environment_variables: Dictionary of environment variables to use when
        parsing the lattice file.
    :param sanitize_names: Whether to sanitise the names of the elements to be valid
        Python variable names. This is needed if you want to use the
        `segment.element_name` syntax to access the element in a segment.
    :param device: Device to use for the lattice. If `None`, the current default device
        of PyTorch is used.
    :param dtype: Data type to use for the lattice. If `None`, the current default dtype
        of PyTorch is used.
    :return: Cheetah `Segment` representing the Bmad lattice.
    """
    # If provided, set environment variables
    if environment_variables is not None:
        for key, value in environment_variables.items():
            os.environ[key] = value

    # Replace environment variables in the lattice file path
    resolved_lattice_file_path = Path(
        *[
            os.environ[part[1:]] if part.startswith("$") else part
            for part in bmad_lattice_file_path.parts
        ]
    )

    # Read and clean the lattice file(s)
    lines = read_clean_lines(resolved_lattice_file_path)

    # Merge multi-line statements
    merged_lines = merge_delimiter_continued_lines(
        lines, delimiter="&", remove_delimiter=True
    )
    merged_lines = merge_delimiter_continued_lines(
        merged_lines, delimiter=",", remove_delimiter=False
    )
    merged_lines = merge_delimiter_continued_lines(
        merged_lines, delimiter="{", remove_delimiter=False
    )
    assert len(merged_lines) <= len(
        lines
    ), "Merging lines should never produce more lines than there were before."

    # Parse the lattice file(s), i.e. basically execute them
    context = parse_lines(merged_lines)

    # Convert the parsed lattice info to Cheetah elements
<<<<<<< HEAD
    return convert_element(context["__use__"], context, warnings, device, dtype)
=======
    return convert_element(
        name=context["__use__"],
        context=context,
        sanitize_name=sanitize_names,
        device=device,
        dtype=dtype,
    )
>>>>>>> 452bf985
<|MERGE_RESOLUTION|>--- conflicted
+++ resolved
@@ -17,11 +17,7 @@
 def convert_element(
     name: str,
     context: dict,
-<<<<<<< HEAD
-    warnings: bool = True,
-=======
     sanitize_name: bool = False,
->>>>>>> 452bf985
     device: torch.device | None = None,
     dtype: torch.dtype | None = None,
 ) -> "cheetah.Element":
@@ -47,11 +43,7 @@
     if isinstance(bmad_parsed, list):
         return cheetah.Segment(
             elements=[
-<<<<<<< HEAD
-                convert_element(element_name, context, warnings, device, dtype)
-=======
                 convert_element(element_name, context, sanitize_name, device, dtype)
->>>>>>> 452bf985
                 for element_name in bmad_parsed
             ],
             name=name,
@@ -407,14 +399,10 @@
     context = parse_lines(merged_lines)
 
     # Convert the parsed lattice info to Cheetah elements
-<<<<<<< HEAD
-    return convert_element(context["__use__"], context, warnings, device, dtype)
-=======
     return convert_element(
         name=context["__use__"],
         context=context,
         sanitize_name=sanitize_names,
         device=device,
         dtype=dtype,
-    )
->>>>>>> 452bf985
+    )