from typing import Optional, Union

import matplotlib.pyplot as plt
import torch
from scipy.constants import elementary_charge, epsilon_0, speed_of_light
from torch import nn

<<<<<<< HEAD
from ..particles import Beam, ParticleBeam
from ..utils import verify_device_and_dtype
from .element import Element
=======
from cheetah.accelerator.element import Element
from cheetah.particles import Beam, ParticleBeam
>>>>>>> b9374aee


class SpaceChargeKick(Element):
    """
    Applies the effect of space charge over a length `effect_length`, on the
    **momentum** (i.e. divergence and energy spread) of the beam. The positions are
    unmodified; this is meant to be combined with another lattice element (e.g. `Drift`)
    that does modify the positions, but does not take into account space charge. The
    integrated Green function method
    (https://journals.aps.org/prab/abstract/10.1103/PhysRevSTAB.9.044204) is used to
    compute the effect of space charge. This is similar to the method used in Ocelot.
    The main difference is that it solves the Poisson equation in the beam frame, while
    here we solve a modified Poisson equation in the laboratory frame
    (https://pubs.aip.org/aip/pop/article-abstract/15/5/056701/1016636/Simulation-of-beams-or-plasmas-crossing-at).
    The two methods are in principle equivalent.

    Overview of the method:
     - Compute the beam charge density on a grid.
     - Convolve the charge density with a Green function (the integrated green function)
       to find the potential `phi` on the grid. The convolution uses the Hockney method
       for open boundaries (allocate 2x larger arrays and perform convolution using
       FFTs).
     - Compute the corresponding electromagnetic fields and Lorentz force on the grid.
     - Interpolate the Lorentz force to the particles and update their momentum.

    :param effect_length: Length over which the effect is applied in meters.
    :param num_grid_points_x: Number of grid points in the x direction.
    :param num_grid_points_y: Number of grid points in the y direction.
    :param num_grid_points_tau: Number of grid points in the tau direction.
    :param grid_extend_x: Dimensions of the grid on which to compute space-charge, as
        multiples of sigma of the beam in the x direction (dimensionless).
    :param grid_extend_y: Dimensions of the grid on which to compute space-charge, as
        multiples of sigma of the beam in the y direction (dimensionless).
    :param grid_extend_tau: Dimensions of the grid on which to compute space-charge, as
        multiples of sigma of the beam in the tau direction (dimensionless).
    :param name: Unique identifier of the element.
    """

    def __init__(
        self,
        effect_length: Union[torch.Tensor, nn.Parameter],
        num_grid_points_x: Union[torch.Tensor, nn.Parameter, int] = 32,
        num_grid_points_y: Union[torch.Tensor, nn.Parameter, int] = 32,
        num_grid_points_tau: Union[torch.Tensor, nn.Parameter, int] = 32,
        grid_extend_x: Union[torch.Tensor, nn.Parameter] = 3,
        grid_extend_y: Union[torch.Tensor, nn.Parameter] = 3,
        grid_extend_tau: Union[torch.Tensor, nn.Parameter] = 3,
        name: Optional[str] = None,
        device=None,
        dtype=None,
    ) -> None:
        device, dtype = verify_device_and_dtype(
            [effect_length],
            [],  # TODO: Add grid_extend_{x,y,tau}, needs torch.Tensor default
            device,
            dtype,
        )
        self.factory_kwargs = {"device": device, "dtype": dtype}

        super().__init__(name=name)

        self.register_buffer(
            "effect_length", torch.as_tensor(effect_length, **self.factory_kwargs)
        )
        self.grid_shape = (
            int(num_grid_points_x),
            int(num_grid_points_y),
            int(num_grid_points_tau),
        )
        # In multiples of sigma
        self.register_buffer(
            "grid_extend_x", torch.as_tensor(grid_extend_x, **self.factory_kwargs)
        )
        self.register_buffer(
            "grid_extend_y", torch.as_tensor(grid_extend_y, **self.factory_kwargs)
        )
        self.register_buffer(
            "grid_extend_tau", torch.as_tensor(grid_extend_tau, **self.factory_kwargs)
        )

    def _deposit_charge_on_grid(
        self,
        beam: ParticleBeam,
        xp_coordinates: torch.Tensor,
        cell_size: torch.Tensor,
        grid_dimensions: torch.Tensor,
    ) -> torch.Tensor:
        """
        Deposits the charge density of the beam onto a grid, using the
        Cloud-In-Cell (CIC) method. Returns a grid of charge density in C/m^3.
        """
        charge = torch.zeros(
            beam.particles.shape[:-2] + self.grid_shape, **self.factory_kwargs
        )

        # Compute inverse cell size (to avoid multiple divisions later on)
        inv_cell_size = 1 / cell_size

        # Get particle positions
        particle_positions = xp_coordinates[..., [0, 2, 4]]
        normalized_positions = (
            particle_positions + grid_dimensions.unsqueeze(-2)
        ) * inv_cell_size.unsqueeze(-2)

        # Find indices of the lower corners of the cells containing the particles
        cell_indices = torch.floor(normalized_positions).type(torch.int)

        # Calculate the weights for all surrounding cells
        offsets = torch.tensor(
            [
                [0, 0, 0],
                [0, 0, 1],
                [0, 1, 0],
                [0, 1, 1],
                [1, 0, 0],
                [1, 0, 1],
                [1, 1, 0],
                [1, 1, 1],
            ]
        )
        surrounding_indices = cell_indices.unsqueeze(-2) + offsets.unsqueeze(-3)
        # Shape: (..., num_particles, 8, 3)
        weights = 1 - torch.abs(
            normalized_positions.unsqueeze(-2) - surrounding_indices
        )
        # Shape: (.., num_particles, 8, 3)
        cell_weights = weights.prod(dim=-1)  # Shape: (.., num_particles, 8)

        # Add the charge contributions to the cells
        # Shape: (..., 8 * num_particles)
        idx_vector = (
            torch.arange(cell_indices.shape[0])
            .repeat(8 * beam.particles.shape[-2], 1)
            .T
        )
        idx_x = surrounding_indices[..., 0].flatten(start_dim=-2)
        idx_y = surrounding_indices[..., 1].flatten(start_dim=-2)
        idx_tau = surrounding_indices[..., 2].flatten(start_dim=-2)

        # Check that particles are inside the grid
        valid_mask = (
            (idx_x >= 0)
            & (idx_x < self.grid_shape[0])
            & (idx_y >= 0)
            & (idx_y < self.grid_shape[1])
            & (idx_tau >= 0)
            & (idx_tau < self.grid_shape[2])
        )

        # Accumulate the charge contributions
        repeated_charges = beam.particle_charges.repeat_interleave(
            repeats=8, dim=-1
        )  # Shape:(..., 8 * num_particles)
        values = (cell_weights.flatten(start_dim=-2) * repeated_charges)[valid_mask]
        charge.index_put_(
            (
                idx_vector[valid_mask],
                idx_x[valid_mask],
                idx_y[valid_mask],
                idx_tau[valid_mask],
            ),
            values,
            accumulate=True,
        )

        # Normalize by the cell volume
        inv_cell_volume = (
            inv_cell_size[..., 0] * inv_cell_size[..., 1] * inv_cell_size[..., 2]
        )

        return charge * inv_cell_volume[..., None, None, None]

    def _integrated_potential(
        self, x: torch.Tensor, y: torch.Tensor, tau: torch.Tensor
    ) -> torch.Tensor:
        """
        Computes the integrate potential as in
        https://journals.aps.org/prab/abstract/10.1103/PhysRevSTAB.10.129901
        The formula used here is slightly different than the one used in
        the above paper, but is equivalent (up to integration constants),
        and is more robust to numerical errors.
        """

        r = torch.sqrt(x**2 + y**2 + tau**2)
        integrated_potential = (
            -0.5 * tau**2 * torch.atan(x * y / (tau * r))
            - 0.5 * y**2 * torch.atan(x * tau / (y * r))
            - 0.5 * x**2 * torch.atan(y * tau / (x * r))
            + y * tau * torch.asinh(x / torch.sqrt(y**2 + tau**2))
            + x * tau * torch.asinh(y / torch.sqrt(x**2 + tau**2))
            + x * y * torch.asinh(tau / torch.sqrt(x**2 + y**2))
        )
        return integrated_potential

    def _array_rho(
        self,
        beam: ParticleBeam,
        xp_coordinates: torch.Tensor,
        cell_size: torch.Tensor,
        grid_dimensions: torch.Tensor,
    ) -> torch.Tensor:
        """
        Allocates a 2x larger array in all dimensions (to perform Hockney's method), and
        copies the charge density in one of the "quadrants".
        """
        charge_density = self._deposit_charge_on_grid(
            beam, xp_coordinates, cell_size, grid_dimensions
        )
        new_dims = tuple(2 * dim for dim in self.grid_shape)

        # Create a new tensor with the doubled dimensions, filled with zeros
        new_charge_density = torch.zeros(
            beam.particles.shape[:-2] + new_dims, **self.factory_kwargs
        )

        # Copy the original charge_density values to the beginning of the new tensor
        new_charge_density[
            ...,
            : charge_density.shape[-3],
            : charge_density.shape[-2],
            : charge_density.shape[-1],
        ] = charge_density

        return new_charge_density

    def _integrated_green_function(
        self, beam: ParticleBeam, cell_size: torch.Tensor
    ) -> torch.Tensor:
        """
        Computes the Integrated Green Function (IGF) in the 2x larger array,
        as needed for the Hockney method.
        """
        dx, dy, dtau = (
            cell_size[..., 0],
            cell_size[..., 1],
            cell_size[..., 2] * beam.relativistic_gamma,
            # The longitudinal dimension is scaled by gamma, since we are solving a
            # modified Poisson equation in the lab frame (see docstring of the class)
        )
        num_grid_points_x, num_grid_points_y, num_grid_points_tau = self.grid_shape

        # Create coordinate grids
        x = torch.arange(num_grid_points_x, **self.factory_kwargs)
        y = torch.arange(num_grid_points_y, **self.factory_kwargs)
        tau = torch.arange(num_grid_points_tau, **self.factory_kwargs)
        ix_grid, iy_grid, itau_grid = torch.meshgrid(x, y, tau, indexing="ij")
        x_grid = (
            ix_grid[None, :, :, :] * dx[..., None, None, None]
        )  # Shape: [..., nx, ny, nz]
        y_grid = (
            iy_grid[None, :, :, :] * dy[..., None, None, None]
        )  # Shape: [..., nx, ny, nz]
        tau_grid = (
            itau_grid[None, :, :, :] * dtau[..., None, None, None]
        )  # Shape: [..., nx, ny, nz]

        # Compute the Green's function values
        G_values = (
            self._integrated_potential(
                x_grid + 0.5 * dx[..., None, None, None],
                y_grid + 0.5 * dy[..., None, None, None],
                tau_grid + 0.5 * dtau[..., None, None, None],
            )
            - self._integrated_potential(
                x_grid - 0.5 * dx[..., None, None, None],
                y_grid + 0.5 * dy[..., None, None, None],
                tau_grid + 0.5 * dtau[..., None, None, None],
            )
            - self._integrated_potential(
                x_grid + 0.5 * dx[..., None, None, None],
                y_grid - 0.5 * dy[..., None, None, None],
                tau_grid + 0.5 * dtau[..., None, None, None],
            )
            - self._integrated_potential(
                x_grid + 0.5 * dx[..., None, None, None],
                y_grid + 0.5 * dy[..., None, None, None],
                tau_grid - 0.5 * dtau[..., None, None, None],
            )
            + self._integrated_potential(
                x_grid + 0.5 * dx[..., None, None, None],
                y_grid - 0.5 * dy[..., None, None, None],
                tau_grid - 0.5 * dtau[..., None, None, None],
            )
            + self._integrated_potential(
                x_grid - 0.5 * dx[..., None, None, None],
                y_grid + 0.5 * dy[..., None, None, None],
                tau_grid - 0.5 * dtau[..., None, None, None],
            )
            + self._integrated_potential(
                x_grid - 0.5 * dx[..., None, None, None],
                y_grid - 0.5 * dy[..., None, None, None],
                tau_grid + 0.5 * dtau[..., None, None, None],
            )
            - self._integrated_potential(
                x_grid - 0.5 * dx[..., None, None, None],
                y_grid - 0.5 * dy[..., None, None, None],
                tau_grid - 0.5 * dtau[..., None, None, None],
            )
        )

        # Initialize the grid with double dimensions
        green_func_values = torch.zeros(
            (
                *beam.particles.shape[:-2],
                2 * num_grid_points_x,
                2 * num_grid_points_y,
                2 * num_grid_points_tau,
            ),
            **self.factory_kwargs,
        )

        # Fill the grid with G_values and its periodic copies
        green_func_values[
            ..., :num_grid_points_x, :num_grid_points_y, :num_grid_points_tau
        ] = G_values
        green_func_values[
            ..., num_grid_points_x + 1 :, :num_grid_points_y, :num_grid_points_tau
        ] = G_values[..., 1:, :, :].flip(
            dims=[-3]
        )  # Reverse x, excluding the first element
        green_func_values[
            ..., :num_grid_points_x, num_grid_points_y + 1 :, :num_grid_points_tau
        ] = G_values[..., :, 1:, :].flip(
            dims=[-2]
        )  # Reverse y, excluding the first element
        green_func_values[
            ..., :num_grid_points_x, :num_grid_points_y, num_grid_points_tau + 1 :
        ] = G_values[..., :, :, 1:].flip(
            dims=[-1]
        )  # Reverse s, excluding the first element
        green_func_values[
            ..., num_grid_points_x + 1 :, num_grid_points_y + 1 :, :num_grid_points_tau
        ] = G_values[..., 1:, 1:, :].flip(
            dims=[-3, -2]
        )  # Reverse the x and y dimensions
        green_func_values[
            ..., :num_grid_points_x, num_grid_points_y + 1 :, num_grid_points_tau + 1 :
        ] = G_values[..., :, 1:, 1:].flip(
            dims=[-2, -1]
        )  # Reverse the y and s dimensions
        green_func_values[
            ..., num_grid_points_x + 1 :, :num_grid_points_y, num_grid_points_tau + 1 :
        ] = G_values[..., 1:, :, 1:].flip(
            dims=[-3, -1]
        )  # Reverse the x and s dimensions
        green_func_values[
            ...,
            num_grid_points_x + 1 :,
            num_grid_points_y + 1 :,
            num_grid_points_tau + 1 :,
        ] = G_values[..., 1:, 1:, 1:].flip(
            dims=[-3, -2, -1]
        )  # Reverse all dimensions

        return green_func_values

    def _solve_poisson_equation(
        self,
        beam: ParticleBeam,
        xp_coordinates: torch.Tensor,
        cell_size,
        grid_dimensions,
    ) -> torch.Tensor:  # Works only for ParticleBeam at this stage
        """
        Solves the Poisson equation for the given charge density, using FFT convolution.
        """
        charge_density = self._array_rho(
            beam, xp_coordinates, cell_size, grid_dimensions
        )
        charge_density_ft = torch.fft.rfftn(charge_density, dim=[1, 2, 3])
        integrated_green_function = self._integrated_green_function(beam, cell_size)
        integrated_green_function_ft = torch.fft.rfftn(
            integrated_green_function, dim=[1, 2, 3]
        )
        potential_ft = charge_density_ft * integrated_green_function_ft
        potential = (1 / (4 * torch.pi * epsilon_0)) * torch.fft.irfftn(
            potential_ft, dim=[1, 2, 3]
        ).real

        # Return the physical potential
        return potential[
            ...,
            : charge_density.shape[-3] // 2,
            : charge_density.shape[-2] // 2,
            : charge_density.shape[-1] // 2,
        ]

    def _E_plus_vB_field(
        self,
        beam: ParticleBeam,
        xp_coordinates: torch.Tensor,
        cell_size: torch.Tensor,
        grid_dimensions: torch.Tensor,
    ) -> torch.Tensor:
        """
        Computes the force field from the potential and the particle positions and
        velocities, as in https://doi.org/10.1063/1.2837054.
        """
        inv_cell_size = 1 / cell_size
        igamma2 = torch.zeros_like(beam.relativistic_gamma)
        igamma2[beam.relativistic_gamma != 0] = (
            1 / beam.relativistic_gamma[beam.relativistic_gamma != 0] ** 2
        )
        potential = self._solve_poisson_equation(
            beam, xp_coordinates, cell_size, grid_dimensions
        )

        grad_x = torch.zeros_like(potential)
        grad_y = torch.zeros_like(potential)
        grad_tau = torch.zeros_like(potential)

        # Compute the gradients of the potential, using central differences, with 0
        # boundary conditions
        grad_x[..., 1:-1, :, :] = (
            potential[..., 2:, :, :] - potential[..., :-2, :, :]
        ) * (0.5 * inv_cell_size[..., 0, None, None, None])
        grad_y[..., :, 1:-1, :] = (
            potential[..., :, 2:, :] - potential[..., :, :-2, :]
        ) * (0.5 * inv_cell_size[..., 1, None, None, None])
        grad_tau[..., :, :, 1:-1] = (
            potential[..., :, :, 2:] - potential[..., :, :, :-2]
        ) * (0.5 * inv_cell_size[..., 2, None, None, None])

        # Scale the gradients with lorentz factor
        grad_x = -igamma2[..., None, None, None] * grad_x
        grad_y = -igamma2[..., None, None, None] * grad_y
        grad_tau = -igamma2[..., None, None, None] * grad_tau

        return grad_x, grad_y, grad_tau

    def _compute_forces(
        self,
        beam: ParticleBeam,
        xp_coordinates: torch.Tensor,
        cell_size: torch.Tensor,
        grid_dimensions: torch.Tensor,
    ) -> torch.Tensor:
        """
        Interpolates the space charge force from the grid onto the macroparticles.
        Reciprocal function of _deposit_charge_on_grid. `beam` needs to have a flattened
        vector shape.
        """
        grad_x, grad_y, grad_z = self._E_plus_vB_field(
            beam, xp_coordinates, cell_size, grid_dimensions
        )
        grid_shape = self.grid_shape
        interpolated_forces = torch.zeros(
            (*beam.particles.shape[:-1], 3), **self.factory_kwargs
        )  # (..., num_particles, 3)

        # Get particle positions
        particle_positions = xp_coordinates[..., [0, 2, 4]]
        normalized_positions = (
            particle_positions + grid_dimensions.unsqueeze(-2)
        ) / cell_size.unsqueeze(-2)

        # Find indices of the lower corners of the cells containing the particles
        cell_indices = torch.floor(normalized_positions).type(torch.int)

        # Calculate the weights for all surrounding cells
        offsets = torch.tensor(
            [
                [0, 0, 0],
                [0, 0, 1],
                [0, 1, 0],
                [0, 1, 1],
                [1, 0, 0],
                [1, 0, 1],
                [1, 1, 0],
                [1, 1, 1],
            ]
        )
        surrounding_indices = cell_indices.unsqueeze(-2) + offsets.unsqueeze(
            -3
        )  # Shape:(.., num_particles, 8, 3)
        weights = 1 - torch.abs(
            normalized_positions.unsqueeze(-2) - surrounding_indices
        )  # Shape: (..., num_particles, 8, 3)
        cell_weights = weights.prod(dim=-1)  # Shape: (..., num_particles, 8)

        # Extract forces from the grids
        surrounding_indices_flattened = surrounding_indices.flatten(
            start_dim=-3, end_dim=-2
        )  # Shape: (..., num_particles * 8, 3)
        idx_vector = (
            torch.arange(cell_indices.shape[0])
            .repeat(8 * beam.particles.shape[-2], 1)
            .T
        )  # Shape: (..., num_particles * 8)
        idx_x = surrounding_indices_flattened[..., 0]
        idx_y = surrounding_indices_flattened[..., 1]
        idx_tau = surrounding_indices_flattened[..., 2]
        valid_mask = (
            (idx_x >= 0)
            & (idx_x < grid_shape[0])
            & (idx_y >= 0)
            & (idx_y < grid_shape[1])
            & (idx_tau >= 0)
            & (idx_tau < grid_shape[2])
        )

        # Keep dimensions, and set F to zero if non-valid
        force_indices = (
            idx_vector,
            torch.clamp(idx_x, min=0, max=grid_shape[0] - 1),
            torch.clamp(idx_y, min=0, max=grid_shape[1] - 1),
            torch.clamp(idx_tau, min=0, max=grid_shape[2] - 1),
        )

        Fx_values = torch.where(valid_mask, grad_x[force_indices], 0)
        Fy_values = torch.where(valid_mask, grad_y[force_indices], 0)
        Fz_values = torch.where(
            valid_mask, grad_z[force_indices], 0
        )  # (..., 8 * num_particles)

        # Compute interpolated forces
        # Cell weights validation is taken care of by the F_x, F_y, F_z values
        cell_weights_with_e = cell_weights.flatten(start_dim=-2) * elementary_charge
        values_x = cell_weights_with_e * Fx_values
        values_y = cell_weights_with_e * Fy_values
        values_z = cell_weights_with_e * Fz_values

        forces_to_add = torch.stack([values_x, values_y, values_z], dim=-1)

        index_tensor = (
            torch.arange(beam.num_particles)
            .repeat_interleave(8)
            .unsqueeze(0)
            .unsqueeze(-1)
            .expand(beam.particles.shape[0], 8 * beam.particles.shape[-2], 3)
        )

        # Add the forces to the particles
        accumulated_forces = torch.scatter_add(
            interpolated_forces, dim=1, index=index_tensor, src=forces_to_add
        )

        return accumulated_forces

    def track(self, incoming: ParticleBeam) -> ParticleBeam:
        """
        Tracks particles through the element. The input must be a `ParticleBeam`.

        :param incoming: Beam of particles entering the element.
        :returns: Beam of particles exiting the element.
        """
        if incoming is Beam.empty or incoming.particles.shape[0] == 0:
            return incoming
        elif isinstance(incoming, ParticleBeam):
            # This flattening is a hack to only think about one vector dimension in the
            # following code. It is reversed at the end of the function.

            # Make sure that the incoming beam has at least one vector dimension
            if len(incoming.particles.shape) == 2:
                is_incoming_vectorized = False

                vectorized_incoming = ParticleBeam(
                    particles=incoming.particles.unsqueeze(0),
                    energy=incoming.energy.unsqueeze(0),
                    particle_charges=incoming.particle_charges.unsqueeze(0),
                    device=incoming.particles.device,
                    dtype=incoming.particles.dtype,
                )
            else:
                is_incoming_vectorized = True

                vectorized_incoming = incoming

            flattened_incoming = ParticleBeam(
                particles=vectorized_incoming.particles.flatten(end_dim=-3),
                energy=vectorized_incoming.energy.flatten(end_dim=-1),
                particle_charges=vectorized_incoming.particle_charges.flatten(
                    end_dim=-2
                ),
                device=vectorized_incoming.particles.device,
                dtype=vectorized_incoming.particles.dtype,
            )
            flattened_length_effect = self.effect_length.flatten(end_dim=-1)

            # Compute useful quantities
            grid_dimensions = torch.stack(
                [
                    self.grid_extend_x * flattened_incoming.sigma_x,
                    self.grid_extend_y * flattened_incoming.sigma_y,
                    self.grid_extend_tau * flattened_incoming.sigma_tau,
                ],
                dim=-1,
            )
            cell_size = (
                2
                * grid_dimensions
                / torch.tensor(self.grid_shape, **self.factory_kwargs)
            )
            dt = flattened_length_effect / (
                speed_of_light * flattened_incoming.relativistic_beta
            )

            # Change coordinates to apply the space charge effect
            xp_coordinates = flattened_incoming.to_xyz_pxpypz()
            forces = self._compute_forces(
                flattened_incoming, xp_coordinates, cell_size, grid_dimensions
            )
            xp_coordinates[..., 1] = xp_coordinates[..., 1] + forces[
                ..., 0
            ] * dt.unsqueeze(-1)
            xp_coordinates[..., 3] = xp_coordinates[..., 3] + forces[
                ..., 1
            ] * dt.unsqueeze(-1)
            xp_coordinates[..., 5] = xp_coordinates[..., 5] + forces[
                ..., 2
            ] * dt.unsqueeze(-1)

            if not is_incoming_vectorized:
                # Reshape to the original non-vectorised shape
                outgoing = ParticleBeam.from_xyz_pxpypz(
                    xp_coordinates.squeeze(0),
                    vectorized_incoming.energy.squeeze(0),
                    vectorized_incoming.particle_charges.squeeze(0),
                    vectorized_incoming.particles.device,
                    vectorized_incoming.particles.dtype,
                )
            else:
                # Reverse the flattening of the vector dimensions
                outgoing = ParticleBeam.from_xyz_pxpypz(
                    xp_coordinates.unflatten(
                        dim=0, sizes=vectorized_incoming.particles.shape[:-2]
                    ),
                    vectorized_incoming.energy,
                    vectorized_incoming.particle_charges,
                    vectorized_incoming.particles.device,
                    vectorized_incoming.particles.dtype,
                )
            return outgoing
        else:
            raise TypeError(f"Parameter incoming is of invalid type {type(incoming)}")

    def split(self, resolution: torch.Tensor) -> list[Element]:
        # TODO: Implement splitting for SpaceCharge properly, for now just returns the
        # element itself
        return [self]

    @property
    def is_skippable(self) -> bool:
        return False

    def plot(self, ax: plt.Axes, s: float, vector_idx: Optional[tuple] = None) -> None:
        plot_s = s[vector_idx] if s.dim() > 0 else s

        ax.axvline(plot_s, ymin=0.01, ymax=0.99, color="orange", linestyle="-")

    @property
    def defining_features(self) -> list[str]:
        return super().defining_features + [
            "effect_length",
            "grid_shape",
            "grid_extend_x",
            "grid_extend_y",
            "grid_extend_tau",
        ]

    def __repr__(self) -> str:
        return (
            f"{self.__class__.__name__}(effect_length={repr(self.effect_length)}, "
            + f"num_grid_points_x={repr(self.grid_shape[0])}, "
            + f"num_grid_points_y={repr(self.grid_shape[1])}, "
            + f"num_grid_points_tau={repr(self.grid_shape[2])}, "
            + f"grid_extend_x={repr(self.grid_extend_x)}, "
            + f"grid_extend_y={repr(self.grid_extend_y)}, "
            + f"grid_extend_tau={repr(self.grid_extend_tau)}, "
            + f"name={repr(self.name)})"
        )<|MERGE_RESOLUTION|>--- conflicted
+++ resolved
@@ -5,14 +5,9 @@
 from scipy.constants import elementary_charge, epsilon_0, speed_of_light
 from torch import nn
 
-<<<<<<< HEAD
-from ..particles import Beam, ParticleBeam
-from ..utils import verify_device_and_dtype
-from .element import Element
-=======
 from cheetah.accelerator.element import Element
 from cheetah.particles import Beam, ParticleBeam
->>>>>>> b9374aee
+from cheetah.utils import verify_device_and_dtype
 
 
 class SpaceChargeKick(Element):
