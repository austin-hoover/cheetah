from typing import Optional, Union

import matplotlib.pyplot as plt
import torch
from matplotlib.patches import Rectangle
from scipy import constants
from torch import nn

from cheetah.particles import Beam, ParameterBeam, ParticleBeam
from cheetah.track_methods import base_rmatrix
from cheetah.utils import UniqueNameGenerator

from ..utils.physics import calculate_relativistic_factors, electron_mass_eV
from .element import Element

generate_unique_name = UniqueNameGenerator(prefix="unnamed_element")


class Cavity(Element):
    """
    Accelerating cavity in a particle accelerator.

    :param length: Length in meters.
    :param voltage: Voltage of the cavity in volts.
    :param phase: Phase of the cavity in degrees.
    :param frequency: Frequency of the cavity in Hz.
    :param name: Unique identifier of the element.
    """

    def __init__(
        self,
        length: Union[torch.Tensor, nn.Parameter],
        voltage: Optional[Union[torch.Tensor, nn.Parameter]] = None,
        phase: Optional[Union[torch.Tensor, nn.Parameter]] = None,
        frequency: Optional[Union[torch.Tensor, nn.Parameter]] = None,
        name: Optional[str] = None,
        device=None,
        dtype=torch.float32,
    ) -> None:
        factory_kwargs = {"device": device, "dtype": dtype}
        super().__init__(name=name)

        self.register_buffer("length", torch.as_tensor(length, **factory_kwargs))
        self.register_buffer(
            "voltage",
            (
                torch.as_tensor(voltage, **factory_kwargs)
                if voltage is not None
                else torch.tensor(0.0, **factory_kwargs)
            ),
        )
        self.register_buffer(
            "phase",
            (
                torch.as_tensor(phase, **factory_kwargs)
                if phase is not None
                else torch.tensor(0.0, **factory_kwargs)
            ),
        )
        self.register_buffer(
            "frequency",
            (
                torch.as_tensor(frequency, **factory_kwargs)
                if frequency is not None
                else torch.tensor(0.0, **factory_kwargs)
            ),
        )

    @property
    def is_active(self) -> bool:
        return torch.any(self.voltage != 0)

    @property
    def is_skippable(self) -> bool:
        return not self.is_active

    def transfer_map(self, energy: torch.Tensor) -> torch.Tensor:
        return torch.where(
            (self.voltage != 0).unsqueeze(-1).unsqueeze(-1),
            self._cavity_rmatrix(energy),
            base_rmatrix(
                length=self.length,
                k1=torch.zeros_like(self.length),
                hx=torch.zeros_like(self.length),
                tilt=torch.zeros_like(self.length),
                energy=energy,
            ),
        )

    def track(self, incoming: Beam) -> Beam:
        """
        Track particles through the cavity. The input can be a `ParameterBeam` or a
        `ParticleBeam`. For a cavity, this does a little more than just the transfer map
        multiplication done by most elements.

        :param incoming: Beam of particles entering the element.
        :return: Beam of particles exiting the element.
        """
        if incoming is Beam.empty:
            return incoming
        elif isinstance(incoming, (ParameterBeam, ParticleBeam)):
            return self._track_beam(incoming)
        else:
            raise TypeError(f"Parameter incoming is of invalid type {type(incoming)}")

    def _track_beam(self, incoming: Beam) -> Beam:
        g0, igamma2, beta0 = calculate_relativistic_factors(incoming.energy)

        phi = torch.deg2rad(self.phase)

        tm = self.transfer_map(incoming.energy)
        if isinstance(incoming, ParameterBeam):
            outgoing_mu = torch.matmul(tm, incoming._mu.unsqueeze(-1)).squeeze(-1)
            outgoing_cov = torch.matmul(
                tm, torch.matmul(incoming._cov, tm.transpose(-2, -1))
            )
        else:  # ParticleBeam
            outgoing_particles = torch.matmul(incoming.particles, tm.transpose(-2, -1))
        delta_energy = self.voltage * torch.cos(phi)

        T566 = 1.5 * self.length * igamma2 / beta0**3
        T556 = torch.full_like(self.length, 0.0)
        T555 = torch.full_like(self.length, 0.0)

        if torch.any(incoming.energy + delta_energy > 0):
            k = 2 * torch.pi * self.frequency / constants.speed_of_light
            outgoing_energy = incoming.energy + delta_energy
            g1, ig1, beta1 = calculate_relativistic_factors(outgoing_energy)

            if isinstance(incoming, ParameterBeam):
                outgoing_mu[..., 5] = incoming._mu[..., 5] * incoming.energy * beta0 / (
                    outgoing_energy * beta1
                ) + self.voltage * beta0 / (outgoing_energy * beta1) * (
                    torch.cos(-incoming._mu[..., 4] * beta0 * k + phi) - torch.cos(phi)
                )
                outgoing_cov[..., 5, 5] = incoming._cov[..., 5, 5]
            else:  # ParticleBeam
                outgoing_particles[..., 5] = incoming.particles[
                    ..., 5
                ] * incoming.energy.unsqueeze(-1) * beta0.unsqueeze(-1) / (
                    outgoing_energy.unsqueeze(-1) * beta1.unsqueeze(-1)
                ) + self.voltage.unsqueeze(
                    -1
                ) * beta0.unsqueeze(
                    -1
                ) / (
                    outgoing_energy.unsqueeze(-1) * beta1.unsqueeze(-1)
                ) * (
                    torch.cos(
                        -1
                        * incoming.particles[..., 4]
                        * beta0.unsqueeze(-1)
                        * k.unsqueeze(-1)
                        + phi.unsqueeze(-1)
                    )
                    - torch.cos(phi).unsqueeze(-1)
                )

            dgamma = self.voltage / electron_mass_eV.to(self.voltage)
            if torch.any(delta_energy > 0):
                T566 = (
                    self.length
                    * (beta0**3 * g0**3 - beta1**3 * g1**3)
                    / (2 * beta0 * beta1**3 * g0 * (g0 - g1) * g1**3)
                )
                T556 = (
                    beta0
                    * k
                    * self.length
                    * dgamma
                    * g0
                    * (beta1**3 * g1**3 + beta0 * (g0 - g1**3))
                    * torch.sin(phi)
                    / (beta1**3 * g1**3 * (g0 - g1) ** 2)
                )
                T555 = (
                    beta0**2
                    * k**2
                    * self.length
                    * dgamma
                    / 2.0
                    * (
                        dgamma
                        * (
                            2 * g0 * g1**3 * (beta0 * beta1**3 - 1)
                            + g0**2
                            + 3 * g1**2
                            - 2
                        )
                        / (beta1**3 * g1**3 * (g0 - g1) ** 3)
                        * torch.sin(phi) ** 2
                        - (g1 * g0 * (beta1 * beta0 - 1) + 1)
                        / (beta1 * g1 * (g0 - g1) ** 2)
                        * torch.cos(phi)
                    )
                )

            if isinstance(incoming, ParameterBeam):
                outgoing_mu[..., 4] = outgoing_mu[..., 4] + (
                    T566 * incoming._mu[..., 5] ** 2
                    + T556 * incoming._mu[..., 4] * incoming._mu[..., 5]
                    + T555 * incoming._mu[..., 4] ** 2
                )
                outgoing_cov[..., 4, 4] = (
                    T566 * incoming._cov[..., 5, 5] ** 2
                    + T556 * incoming._cov[..., 4, 5] * incoming._cov[..., 5, 5]
                    + T555 * incoming._cov[..., 4, 4] ** 2
                )
                outgoing_cov[..., 4, 5] = (
                    T566 * incoming._cov[..., 5, 5] ** 2
                    + T556 * incoming._cov[..., 4, 5] * incoming._cov[..., 5, 5]
                    + T555 * incoming._cov[..., 4, 4] ** 2
                )
                outgoing_cov[..., 5, 4] = outgoing_cov[..., 4, 5]
            else:  # ParticleBeam
                outgoing_particles[..., 4] = outgoing_particles[..., 4] + (
                    T566.unsqueeze(-1) * incoming.particles[..., 5] ** 2
                    + T556.unsqueeze(-1)
                    * incoming.particles[..., 4]
                    * incoming.particles[..., 5]
                    + T555.unsqueeze(-1) * incoming.particles[..., 4] ** 2
                )

        if isinstance(incoming, ParameterBeam):
            outgoing = ParameterBeam(
                outgoing_mu,
                outgoing_cov,
                outgoing_energy,
                total_charge=incoming.total_charge,
                device=outgoing_mu.device,
                dtype=outgoing_mu.dtype,
            )
            return outgoing
        else:  # ParticleBeam
            outgoing = ParticleBeam(
                outgoing_particles,
                outgoing_energy,
                particle_charges=incoming.particle_charges,
                device=outgoing_particles.device,
                dtype=outgoing_particles.dtype,
            )
            return outgoing

    def _cavity_rmatrix(self, energy: torch.Tensor) -> torch.Tensor:
        """Produces an R-matrix for a cavity when it is on, i.e. voltage > 0.0."""
        device = self.length.device
        dtype = self.length.dtype

        phi = torch.deg2rad(self.phase)
        delta_energy = self.voltage * torch.cos(phi)
        # Comment from Ocelot: Pure pi-standing-wave case
        eta = torch.tensor(1.0, device=device, dtype=dtype)
        Ei = energy / electron_mass_eV
        Ef = (energy + delta_energy) / electron_mass_eV
        Ep = (Ef - Ei) / self.length  # Derivative of the energy
        assert torch.all(Ei > 0), "Initial energy must be larger than 0"

        alpha = torch.sqrt(eta / 8) / torch.cos(phi) * torch.log(Ef / Ei)

        r11 = torch.cos(alpha) - torch.sqrt(2 / eta) * torch.cos(phi) * torch.sin(alpha)

        # In Ocelot r12 is defined as below only if abs(Ep) > 10, and self.length
        # otherwise. This is implemented differently here in order to achieve results
        # closer to Bmad.
        r12 = torch.sqrt(8 / eta) * Ei / Ep * torch.cos(phi) * torch.sin(alpha)

        r21 = (
            -Ep
            / Ef
            * (
                torch.cos(phi) / torch.sqrt(2 * eta)
                + torch.sqrt(eta / 8) / torch.cos(phi)
            )
            * torch.sin(alpha)
        )

        r22 = (
            Ei
            / Ef
            * (
                torch.cos(alpha)
                + torch.sqrt(2 / eta) * torch.cos(phi) * torch.sin(alpha)
            )
        )

        r56 = torch.tensor(0.0)
        beta0 = torch.tensor(1.0)
        beta1 = torch.tensor(1.0)

        k = 2 * torch.pi * self.frequency / torch.tensor(constants.speed_of_light)
        r55_cor = 0.0
        if torch.any((self.voltage != 0) & (energy != 0)):  # TODO: Do we need this if?
            beta0 = torch.sqrt(1 - 1 / Ei**2)
            beta1 = torch.sqrt(1 - 1 / Ef**2)

            r56 = -self.length / (Ef**2 * Ei * beta1) * (Ef + Ei) / (beta1 + beta0)
            g0 = Ei
            g1 = Ef
            r55_cor = (
                k
                * self.length
                * beta0
                * self.voltage
                / electron_mass_eV
                * torch.sin(phi)
                * (g0 * g1 * (beta0 * beta1 - 1) + 1)
                / (beta1 * g1 * (g0 - g1) ** 2)
            )

        r66 = Ei / Ef * beta0 / beta1
        r65 = k * torch.sin(phi) * self.voltage / (Ef * beta1 * electron_mass_eV)

        R = torch.eye(7, device=device, dtype=dtype).repeat((*self.length.shape, 1, 1))
        R[..., 0, 0] = r11
        R[..., 0, 1] = r12
        R[..., 1, 0] = r21
        R[..., 1, 1] = r22
        R[..., 2, 2] = r11
        R[..., 2, 3] = r12
        R[..., 3, 2] = r21
        R[..., 3, 3] = r22
        R[..., 4, 4] = 1 + r55_cor
        R[..., 4, 5] = r56
        R[..., 5, 4] = r65
        R[..., 5, 5] = r66

        return R

<<<<<<< HEAD
=======
    def broadcast(self, shape: Size) -> Element:
        return self.__class__(
            length=self.length.repeat(shape),
            voltage=self.voltage.repeat(shape),
            phase=self.phase.repeat(shape),
            frequency=self.frequency.repeat(shape),
            name=self.name,
            device=self.length.device,
            dtype=self.length.dtype,
        )

>>>>>>> 5a25d22b
    def split(self, resolution: torch.Tensor) -> list[Element]:
        # TODO: Implement splitting for cavity properly, for now just returns the
        # element itself
        return [self]

    def plot(self, ax: plt.Axes, s: float) -> None:
        alpha = 1 if self.is_active else 0.2
        height = 0.4

        patch = Rectangle(
            (s, 0), self.length[0], height, color="gold", alpha=alpha, zorder=2
        )
        ax.add_patch(patch)

    @property
    def defining_features(self) -> list[str]:
        return super().defining_features + ["length", "voltage", "phase", "frequency"]

    def __repr__(self) -> str:
        return (
            f"{self.__class__.__name__}(length={repr(self.length)}, "
            + f"voltage={repr(self.voltage)}, "
            + f"phase={repr(self.phase)}, "
            + f"frequency={repr(self.frequency)}, "
            + f"name={repr(self.name)})"
        )<|MERGE_RESOLUTION|>--- conflicted
+++ resolved
@@ -326,20 +326,6 @@
 
         return R
 
-<<<<<<< HEAD
-=======
-    def broadcast(self, shape: Size) -> Element:
-        return self.__class__(
-            length=self.length.repeat(shape),
-            voltage=self.voltage.repeat(shape),
-            phase=self.phase.repeat(shape),
-            frequency=self.frequency.repeat(shape),
-            name=self.name,
-            device=self.length.device,
-            dtype=self.length.dtype,
-        )
-
->>>>>>> 5a25d22b
     def split(self, resolution: torch.Tensor) -> list[Element]:
         # TODO: Implement splitting for cavity properly, for now just returns the
         # element itself
