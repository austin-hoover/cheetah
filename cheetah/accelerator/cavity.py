--- conflicted
+++ resolved
@@ -380,24 +380,4 @@
 
     @property
     def defining_features(self) -> list[str]:
-<<<<<<< HEAD
-        return super().defining_features + ["length", "voltage", "phase", "frequency"]
-=======
-        return super().defining_features + [
-            "length",
-            "voltage",
-            "phase",
-            "frequency",
-            "cavity_type",
-        ]
-
-    def __repr__(self) -> str:
-        return (
-            f"{self.__class__.__name__}(length={repr(self.length)}, "
-            + f"voltage={repr(self.voltage)}, "
-            + f"phase={repr(self.phase)}, "
-            + f"frequency={repr(self.frequency)}, "
-            + f"cavity_type={repr(self.cavity_type)}, "
-            + f"name={repr(self.name)})"
-        )
->>>>>>> 7e22bb0f
+        return super().defining_features + ["length", "voltage", "phase", "frequency", "cavity_type"]