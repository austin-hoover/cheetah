--- conflicted
+++ resolved
@@ -8,6 +8,7 @@
 from torch import nn
 
 from cheetah.utils import UniqueNameGenerator
+
 from .element import Element
 
 generate_unique_name = UniqueNameGenerator(prefix="unnamed_element")
@@ -65,18 +66,6 @@
         tm[..., 4, 5] = -self.length / beta**2 * igamma2
         return tm
 
-<<<<<<< HEAD
-=======
-    def broadcast(self, shape: Size) -> Element:
-        return self.__class__(
-            length=self.length.repeat(shape),
-            angle=self.angle,
-            name=self.name,
-            device=self.length.device,
-            dtype=self.length.dtype,
-        )
-
->>>>>>> 5a25d22b
     @property
     def is_skippable(self) -> bool:
         return True
