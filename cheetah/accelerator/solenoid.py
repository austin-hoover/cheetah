--- conflicted
+++ resolved
@@ -76,17 +76,9 @@
             *self.parameters(), *self.buffers(), energy
         )[0].shape
 
-<<<<<<< HEAD
-        r56 = torch.zeros(batch_shape)
-        if gamma != 0:
-            gamma2 = gamma * gamma
-            beta = torch.sqrt(1.0 - 1.0 / gamma2)
-            r56 -= self.length / (beta * beta * gamma2)
-=======
         r56 = torch.where(
             gamma != 0, self.length / (1 - gamma**2), torch.zeros_like(self.length)
         )
->>>>>>> c9090243
 
         R = torch.eye(7, device=device, dtype=dtype).repeat((*batch_shape, 1, 1))
         R[..., 0, 0] = c**2
