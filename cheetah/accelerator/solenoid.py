--- conflicted
+++ resolved
@@ -3,11 +3,6 @@
 import matplotlib.pyplot as plt
 import torch
 from matplotlib.patches import Rectangle
-<<<<<<< HEAD
-from torch import nn
-=======
-from scipy.constants import physical_constants
->>>>>>> 3e189a69
 
 from cheetah.accelerator.element import Element
 from cheetah.track_methods import misalignment_matrix
