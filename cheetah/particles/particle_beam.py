--- conflicted
+++ resolved
@@ -6,18 +6,12 @@
 import torch
 from matplotlib import pyplot as plt
 from scipy import constants
-<<<<<<< HEAD
-from torch.distributions import MultivariateNormal
-
-from cheetah.particles.beam import Beam
-from cheetah.utils import Species, elementwise_linspace
-=======
-from scipy.constants import physical_constants
 from scipy.ndimage import gaussian_filter
 from torch.distributions import MultivariateNormal
 
 from cheetah.particles.beam import Beam
 from cheetah.utils import (
+    Species,
     elementwise_linspace,
     format_axis_as_percentage,
     format_axis_with_prefixed_unit,
@@ -25,7 +19,6 @@
     unbiased_weighted_std,
     verify_device_and_dtype,
 )
->>>>>>> 3e189a69
 
 speed_of_light = torch.tensor(constants.speed_of_light)  # In m/s
 electron = Species("electron")
@@ -44,11 +37,8 @@
     :param device: Device to move the beam's particle array to. If set to `"auto"` a
         CUDA GPU is selected if available. The CPU is used otherwise.
     :param dtype: Data type of the generated particles.
-<<<<<<< HEAD
     :param species: Particle species of the beam.
         Defaul to `Electron`.
-=======
->>>>>>> 3e189a69
     """
 
     PRETTY_DIMENSION_LABELS = {
@@ -66,13 +56,9 @@
         energy: torch.Tensor,
         particle_charges: Optional[torch.Tensor] = None,
         survival_probabilities: Optional[torch.Tensor] = None,
+        species=electron,
         device=None,
-<<<<<<< HEAD
-        dtype=torch.float32,
-        species=electron,
-=======
         dtype=None,
->>>>>>> 3e189a69
     ) -> None:
         device, dtype = verify_device_and_dtype(
             [particles, energy, particle_charges], device, dtype
@@ -92,10 +78,6 @@
         self.register_buffer(
             "survival_probabilities", torch.ones(particles.shape[-2], **factory_kwargs)
         )
-<<<<<<< HEAD
-        self.register_buffer("energy", energy.to(**factory_kwargs))
-        self.species = species
-=======
 
         self.particles = particles.to(**factory_kwargs)
         self.energy = energy.to(**factory_kwargs)
@@ -103,7 +85,8 @@
             self.particle_charges = particle_charges.to(**factory_kwargs)
         if survival_probabilities is not None:
             self.survival_probabilities = survival_probabilities.to(**factory_kwargs)
->>>>>>> 3e189a69
+
+        self.species = species
 
     @classmethod
     def from_parameters(
@@ -124,13 +107,9 @@
         cor_tau: Optional[torch.Tensor] = None,
         energy: Optional[torch.Tensor] = None,
         total_charge: Optional[torch.Tensor] = None,
+        species=electron,
         device=None,
-<<<<<<< HEAD
-        dtype=torch.float32,
-        species=electron,
-=======
         dtype=None,
->>>>>>> 3e189a69
     ) -> "ParticleBeam":
         """
         Generate Cheetah Beam of random particles.
@@ -155,16 +134,12 @@
         :param cor_tau: Correlation between s and p.
         :param energy: Energy of the beam in eV.
         :param total_charge: Total charge of the beam in C.
+        :param species: Particle species of the beam.
+            Default to `electron`.
         :param device: Device to move the beam's particle array to. If set to `"auto"` a
             CUDA GPU is selected if available. The CPU is used otherwise.
         :param dtype: Data type of the generated particles.
-<<<<<<< HEAD
-        :param species: Particle species of the beam.
-            Default to `electron`.
-
         :return: ParticleBeam with random particles.
-=======
->>>>>>> 3e189a69
         """
         # Extract device and dtype from given arguments
         device, dtype = verify_device_and_dtype(
@@ -308,13 +283,9 @@
         sigma_p: Optional[torch.Tensor] = None,
         cor_tau: Optional[torch.Tensor] = None,
         total_charge: Optional[torch.Tensor] = None,
+        species=electron,
         device=None,
-<<<<<<< HEAD
-        dtype=torch.float32,
-        species=electron,
-=======
         dtype=None,
->>>>>>> 3e189a69
     ) -> "ParticleBeam":
         # Extract device and dtype from given arguments
         device, dtype = verify_device_and_dtype(
@@ -412,13 +383,9 @@
         sigma_p: Optional[torch.Tensor] = None,
         energy: Optional[torch.Tensor] = None,
         total_charge: Optional[torch.Tensor] = None,
+        species=electron,
         device=None,
-<<<<<<< HEAD
-        dtype=torch.float32,
-        species=electron,
-=======
         dtype=None,
->>>>>>> 3e189a69
     ):
         """
         Generate a particle beam with spatially uniformly distributed particles inside
@@ -563,13 +530,9 @@
         sigma_p: Optional[torch.Tensor] = None,
         energy: Optional[torch.Tensor] = None,
         total_charge: Optional[torch.Tensor] = None,
+        species=electron,
         device=None,
-<<<<<<< HEAD
-        dtype=torch.float32,
-        species=electron,
-=======
         dtype=None,
->>>>>>> 3e189a69
     ) -> "ParticleBeam":
         """
         Generate Cheetah Beam of *n* linspaced particles.
@@ -589,16 +552,12 @@
             in meters.
         :param sigma_p: Sigma of the particle distribution in p, dimensionless.
         :param energy: Energy of the beam in eV.
+        :param species: Particle species of the beam.
+            Default to `electron`.
         :param device: Device to move the beam's particle array to. If set to `"auto"` a
             CUDA GPU is selected if available. The CPU is used otherwise.
         :param dtype: Data type of the generated particles.
-<<<<<<< HEAD
-        :param species: Particle species of the beam.
-            Default to `electron`.
-
         :return: ParticleBeam with *n* linspaced particles.
-=======
->>>>>>> 3e189a69
         """
         # Extract device and dtype from given arguments
         device, dtype = verify_device_and_dtype(
@@ -845,13 +804,9 @@
         sigma_p: Optional[torch.Tensor] = None,
         energy: Optional[torch.Tensor] = None,
         total_charge: Optional[torch.Tensor] = None,
+        species=None,
         device=None,
-<<<<<<< HEAD
-        dtype=torch.float32,
-        species=None,
-=======
         dtype=None,
->>>>>>> 3e189a69
     ) -> "ParticleBeam":
         """
         Create version of this beam that is transformed to new beam parameters.
