from typing import Optional

import torch
from scipy import constants
from scipy.constants import physical_constants
from torch.distributions import MultivariateNormal

<<<<<<< HEAD
from ..utils import (
    elementwise_linspace,
    extract_argument_device,
    extract_argument_dtype,
    extract_argument_shape,
    verify_device_and_dtype,
)
from .beam import Beam
=======
from cheetah.particles.beam import Beam
from cheetah.utils import elementwise_linspace
>>>>>>> b9374aee

speed_of_light = torch.tensor(constants.speed_of_light)  # In m/s
electron_mass = torch.tensor(constants.electron_mass)  # In kg
electron_mass_eV = (
    physical_constants["electron mass energy equivalent in MeV"][0] * 1e6
)  # In eV


class ParticleBeam(Beam):
    """
    Beam of charged particles, where each particle is simulated.

    :param particles: List of 7-dimensional particle vectors.
    :param energy: Reference energy of the beam in eV.
    :param total_charge: Total charge of the beam in C.
    :param device: Device to move the beam's particle array to. If set to `"auto"` a
        CUDA GPU is selected if available. The CPU is used otherwise.
    :param dtype: Data type of the generated particles.
    """

    def __init__(
        self,
        particles: torch.Tensor,
        energy: torch.Tensor,
        particle_charges: Optional[torch.Tensor] = None,
        device=None,
        dtype=None,
    ) -> None:
        device, dtype = verify_device_and_dtype(
            [particles, energy], [particle_charges], device, dtype
        )
        factory_kwargs = {"device": device, "dtype": dtype}
        super().__init__()

        assert (
            particles.shape[-2] > 0 and particles.shape[-1] == 7
        ), "Particle vectors must be 7-dimensional."

        self.register_buffer("particles", particles.to(**factory_kwargs))
        self.register_buffer(
            "particle_charges",
            (
                particle_charges.to(**factory_kwargs)
                if particle_charges is not None
                else torch.zeros(particles.shape[:2], **factory_kwargs)
            ),
        )
        self.register_buffer("energy", energy.to(**factory_kwargs))

    @classmethod
    def from_parameters(
        cls,
        num_particles: Optional[int] = None,
        mu_x: Optional[torch.Tensor] = None,
        mu_y: Optional[torch.Tensor] = None,
        mu_px: Optional[torch.Tensor] = None,
        mu_py: Optional[torch.Tensor] = None,
        sigma_x: Optional[torch.Tensor] = None,
        sigma_y: Optional[torch.Tensor] = None,
        sigma_px: Optional[torch.Tensor] = None,
        sigma_py: Optional[torch.Tensor] = None,
        sigma_tau: Optional[torch.Tensor] = None,
        sigma_p: Optional[torch.Tensor] = None,
        cor_x: Optional[torch.Tensor] = None,
        cor_y: Optional[torch.Tensor] = None,
        cor_tau: Optional[torch.Tensor] = None,
        energy: Optional[torch.Tensor] = None,
        total_charge: Optional[torch.Tensor] = None,
        device=None,
        dtype=torch.float32,
    ) -> "ParticleBeam":
        """
        Generate Cheetah Beam of random particles.

        :param num_particles: Number of particles to generate.
        :param mu_x: Center of the particle distribution on x in meters.
        :param mu_y: Center of the particle distribution on y in meters.
        :param mu_px: Center of the particle distribution on px, dimensionless.
        :param mu_py: Center of the particle distribution on py , dimensionless.
        :param sigma_x: Sigma of the particle distribution in x direction in meters.
        :param sigma_y: Sigma of the particle distribution in y direction in meters.
        :param sigma_px: Sigma of the particle distribution in px direction,
            dimensionless.
        :param sigma_py: Sigma of the particle distribution in py direction,
            dimensionless.
        :param sigma_tau: Sigma of the particle distribution in longitudinal direction,
            in meters.
        :param sigma_p: Sigma of the particle distribution in longitudinal momentum,
            dimensionless.
        :param cor_x: Correlation between x and px.
        :param cor_y: Correlation between y and py.
        :param cor_tau: Correlation between s and p.
        :param energy: Energy of the beam in eV.
        :param total_charge: Total charge of the beam in C.
        :param device: Device to move the beam's particle array to. If set to `"auto"` a
            CUDA GPU is selected if available. The CPU is used otherwise.
        """
        # Figure out if arguments were passed
        not_nones = [
            argument
            for argument in [
                mu_x,
                mu_px,
                mu_y,
                mu_py,
                sigma_x,
                sigma_px,
                sigma_y,
                sigma_py,
                sigma_tau,
                sigma_p,
                cor_x,
                cor_y,
                cor_tau,
                energy,
                total_charge,
            ]
            if argument is not None
        ]

        # Extract device and dtype from given arguments
        device = device if device is not None else extract_argument_device(not_nones)
        dtype = dtype if dtype is not None else extract_argument_dtype(not_nones)
        factory_kwargs = {"device": device, "dtype": dtype}

        # Set default values without function call in function signature
        num_particles = (
            num_particles if num_particles is not None else torch.tensor(100_000)
        )
        mu_x = mu_x if mu_x is not None else torch.tensor(0.0, **factory_kwargs)
        mu_px = mu_px if mu_px is not None else torch.tensor(0.0, **factory_kwargs)
        mu_y = mu_y if mu_y is not None else torch.tensor(0.0, **factory_kwargs)
        mu_py = mu_py if mu_py is not None else torch.tensor(0.0, **factory_kwargs)
        sigma_x = (
            sigma_x if sigma_x is not None else torch.tensor(175e-9, **factory_kwargs)
        )
        sigma_px = (
            sigma_px if sigma_px is not None else torch.tensor(2e-7, **factory_kwargs)
        )
        sigma_y = (
            sigma_y if sigma_y is not None else torch.tensor(175e-9, **factory_kwargs)
        )
        sigma_py = (
            sigma_py if sigma_py is not None else torch.tensor(2e-7, **factory_kwargs)
        )
        sigma_tau = (
            sigma_tau if sigma_tau is not None else torch.tensor(1e-6, **factory_kwargs)
        )
        sigma_p = (
            sigma_p if sigma_p is not None else torch.tensor(1e-6, **factory_kwargs)
        )
        cor_x = cor_x if cor_x is not None else torch.tensor(0.0, **factory_kwargs)
        cor_y = cor_y if cor_y is not None else torch.tensor(0.0, **factory_kwargs)
        cor_tau = (
            cor_tau if cor_tau is not None else torch.tensor(0.0, **factory_kwargs)
        )
        energy = energy if energy is not None else torch.tensor(1e8, **factory_kwargs)
        total_charge = (
            total_charge
            if total_charge is not None
            else torch.tensor(0.0, **factory_kwargs)
        )
        particle_charges = (
            torch.ones((*total_charge.shape, num_particles), **factory_kwargs)
            * total_charge.unsqueeze(-1)
            / num_particles
        )

        mu_x, mu_px, mu_y, mu_py = torch.broadcast_tensors(mu_x, mu_px, mu_y, mu_py)
        mean = torch.stack(
            [mu_x, mu_px, mu_y, mu_py, torch.zeros_like(mu_x), torch.zeros_like(mu_x)],
            dim=-1,
        )

        (
            sigma_x,
            cor_x,
            sigma_px,
            sigma_y,
            cor_y,
            sigma_py,
            sigma_tau,
            cor_tau,
            sigma_p,
        ) = torch.broadcast_tensors(
            sigma_x,
            cor_x,
            sigma_px,
            sigma_y,
            cor_y,
            sigma_py,
            sigma_tau,
            cor_tau,
            sigma_p,
        )
        cov = torch.zeros(*sigma_x.shape, 6, 6, **factory_kwargs)
        cov[..., 0, 0] = sigma_x**2
        cov[..., 0, 1] = cor_x
        cov[..., 1, 0] = cor_x
        cov[..., 1, 1] = sigma_px**2
        cov[..., 2, 2] = sigma_y**2
        cov[..., 2, 3] = cor_y
        cov[..., 3, 2] = cor_y
        cov[..., 3, 3] = sigma_py**2
        cov[..., 4, 4] = sigma_tau**2
        cov[..., 4, 5] = cor_tau
        cov[..., 5, 4] = cor_tau
        cov[..., 5, 5] = sigma_p**2

        particles = torch.ones((*mean.shape[:-1], num_particles, 7), **factory_kwargs)
        distributions = [
            MultivariateNormal(sample_mean, covariance_matrix=sample_cov)
            for sample_mean, sample_cov in zip(mean.view(-1, 6), cov.view(-1, 6, 6))
        ]
        particles[..., :6] = torch.stack(
            [distribution.sample((num_particles,)) for distribution in distributions],
            dim=0,
        ).view(*particles.shape[:-2], num_particles, 6)

        return cls(
            particles,
            energy,
            particle_charges=particle_charges,
            device=device,
            dtype=dtype,
        )

    @classmethod
    def from_twiss(
        cls,
        num_particles: Optional[int] = None,
        beta_x: Optional[torch.Tensor] = None,
        alpha_x: Optional[torch.Tensor] = None,
        emittance_x: Optional[torch.Tensor] = None,
        beta_y: Optional[torch.Tensor] = None,
        alpha_y: Optional[torch.Tensor] = None,
        emittance_y: Optional[torch.Tensor] = None,
        energy: Optional[torch.Tensor] = None,
        sigma_tau: Optional[torch.Tensor] = None,
        sigma_p: Optional[torch.Tensor] = None,
        cor_tau: Optional[torch.Tensor] = None,
        total_charge: Optional[torch.Tensor] = None,
        device=None,
        dtype=None,
    ) -> "ParticleBeam":
        # Figure out if arguments were passed
        not_nones = [
            argument
            for argument in [
                beta_x,
                alpha_x,
                emittance_x,
                beta_y,
                alpha_y,
                emittance_y,
                energy,
                sigma_tau,
                sigma_p,
                cor_tau,
                total_charge,
            ]
            if argument is not None
        ]

        # Extract shape, device and dtype from given arguments
        shape = extract_argument_shape(not_nones)
        device = device if device is not None else extract_argument_device(not_nones)
        dtype = dtype if dtype is not None else extract_argument_dtype(not_nones)
        factory_kwargs = {"device": device, "dtype": dtype}

        # Set default values without function call in function signature
        num_particles = num_particles if num_particles is not None else 1_000_000
        beta_x = (
            beta_x if beta_x is not None else torch.full(shape, 0.0, **factory_kwargs)
        )
        alpha_x = (
            alpha_x if alpha_x is not None else torch.full(shape, 0.0, **factory_kwargs)
        )
        emittance_x = (
            emittance_x
            if emittance_x is not None
            else torch.full(shape, 0.0, **factory_kwargs)
        )
        beta_y = (
            beta_y if beta_y is not None else torch.full(shape, 0.0, **factory_kwargs)
        )
        alpha_y = (
            alpha_y if alpha_y is not None else torch.full(shape, 0.0, **factory_kwargs)
        )
        emittance_y = (
            emittance_y
            if emittance_y is not None
            else torch.full(shape, 0.0, **factory_kwargs)
        )
        energy = (
            energy if energy is not None else torch.full(shape, 1e8, **factory_kwargs)
        )
        sigma_tau = (
            sigma_tau
            if sigma_tau is not None
            else torch.full(shape, 1e-6, **factory_kwargs)
        )
        sigma_p = (
            sigma_p
            if sigma_p is not None
            else torch.full(shape, 1e-6, **factory_kwargs)
        )
        cor_tau = (
            cor_tau if cor_tau is not None else torch.full(shape, 0.0, **factory_kwargs)
        )
        total_charge = (
            total_charge
            if total_charge is not None
            else torch.full(shape, 0.0, **factory_kwargs)
        )

        sigma_x = torch.sqrt(beta_x * emittance_x)
        sigma_px = torch.sqrt(emittance_x * (1 + alpha_x**2) / beta_x)
        sigma_y = torch.sqrt(beta_y * emittance_y)
        sigma_py = torch.sqrt(emittance_y * (1 + alpha_y**2) / beta_y)
        cor_x = -emittance_x * alpha_x
        cor_y = -emittance_y * alpha_y

        return cls.from_parameters(
            num_particles=num_particles,
            mu_x=torch.full(shape, 0.0, **factory_kwargs),
            mu_px=torch.full(shape, 0.0, **factory_kwargs),
            mu_y=torch.full(shape, 0.0, **factory_kwargs),
            mu_py=torch.full(shape, 0.0, **factory_kwargs),
            sigma_x=sigma_x,
            sigma_px=sigma_px,
            sigma_y=sigma_y,
            sigma_py=sigma_py,
            sigma_tau=sigma_tau,
            sigma_p=sigma_p,
            energy=energy,
            cor_tau=cor_tau,
            cor_x=cor_x,
            cor_y=cor_y,
            total_charge=total_charge,
            device=device,
            dtype=dtype,
        )

    @classmethod
    def uniform_3d_ellipsoid(
        cls,
        num_particles: Optional[int] = None,
        radius_x: Optional[torch.Tensor] = None,
        radius_y: Optional[torch.Tensor] = None,
        radius_tau: Optional[torch.Tensor] = None,
        sigma_px: Optional[torch.Tensor] = None,
        sigma_py: Optional[torch.Tensor] = None,
        sigma_p: Optional[torch.Tensor] = None,
        energy: Optional[torch.Tensor] = None,
        total_charge: Optional[torch.Tensor] = None,
        device=None,
        dtype=None,
    ):
        """
        Generate a particle beam with spatially uniformly distributed particles inside
        an ellipsoid, i.e. a waterbag distribution.

        Note that:
         - The generated particles do not have correlation in the momentum directions,
           and by default a cold beam with no divergence is generated.
         - For vectorised generation, parameters that are not `None` must have the same
           shape.

        :param num_particles: Number of particles to generate.
        :param radius_x: Radius of the ellipsoid in x direction in meters.
        :param radius_y: Radius of the ellipsoid in y direction in meters.
        :param radius_tau: Radius of the ellipsoid in tau (longitudinal) direction
            in meters.
        :param sigma_px: Sigma of the particle distribution in px direction,
            dimensionless, default is 0.
        :param sigma_py: Sigma of the particle distribution in py direction,
            dimensionless, default is 0.
        :param sigma_p: Sigma of the particle distribution in p, dimensionless.
        :param energy: Reference energy of the beam in eV.
        :param total_charge: Total charge of the beam in C.
        :param device: Device to move the beam's particle array to.
        :param dtype: Data type of the generated particles.

        :return: ParticleBeam with uniformly distributed particles inside an ellipsoid.
        """

        # Figure out if arguments were passed
        not_nones = [
            argument
            for argument in [
                radius_x,
                radius_y,
                radius_tau,
                sigma_px,
                sigma_py,
                sigma_p,
                energy,
                total_charge,
            ]
            if argument is not None
        ]

        # Extract shape, device and dtype from given arguments
        shape = extract_argument_shape(not_nones)
        device = device if device is not None else extract_argument_device(not_nones)
        dtype = dtype if dtype is not None else extract_argument_dtype(not_nones)
        factory_kwargs = {"device": device, "dtype": dtype}

        # Expand to vectorised version for beam creation
        vector_shape = shape if len(shape) > 0 else torch.Size([1])

        # Set default values without function call in function signature
        # NOTE that this does not need to be done for values that are passed to the
        # Gaussian beam generation.
        num_particles = (
            num_particles if num_particles is not None else torch.tensor(1_000_000)
        )
        radius_x = (
            radius_x.expand(vector_shape)
            if radius_x is not None
            else torch.full(vector_shape, 1e-3, **factory_kwargs)
        )
        radius_y = (
            radius_y.expand(vector_shape)
            if radius_y is not None
            else torch.full(vector_shape, 1e-3, **factory_kwargs)
        )
        radius_tau = (
            radius_tau.expand(vector_shape)
            if radius_tau is not None
            else torch.full(vector_shape, 1e-3, **factory_kwargs)
        )

        # Generate x, y and ss within the ellipsoid
        flattened_x = torch.empty(
            *vector_shape, num_particles, **factory_kwargs
        ).flatten(end_dim=-2)
        flattened_y = torch.empty(
            *vector_shape, num_particles, **factory_kwargs
        ).flatten(end_dim=-2)
        flattened_tau = torch.empty(
            *vector_shape, num_particles, **factory_kwargs
        ).flatten(end_dim=-2)
        for i, (r_x, r_y, r_tau) in enumerate(
            zip(radius_x.flatten(), radius_y.flatten(), radius_tau.flatten())
        ):
            num_successful = 0
            while num_successful < num_particles:
                x = (torch.rand(num_particles, **factory_kwargs) - 0.5) * 2 * r_x
                y = (torch.rand(num_particles, **factory_kwargs) - 0.5) * 2 * r_y
                tau = (torch.rand(num_particles, **factory_kwargs) - 0.5) * 2 * r_tau

                is_in_ellipsoid = x**2 / r_x**2 + y**2 / r_y**2 + tau**2 / r_tau**2 < 1
                num_to_add = min(num_particles - num_successful, is_in_ellipsoid.sum())

                flattened_x[i, num_successful : num_successful + num_to_add] = x[
                    is_in_ellipsoid
                ][:num_to_add]
                flattened_y[i, num_successful : num_successful + num_to_add] = y[
                    is_in_ellipsoid
                ][:num_to_add]
                flattened_tau[i, num_successful : num_successful + num_to_add] = tau[
                    is_in_ellipsoid
                ][:num_to_add]

                num_successful += num_to_add

        # Generate an uncorrelated Gaussian beam
        beam = cls.from_parameters(
            num_particles=num_particles,
            mu_px=torch.full(shape, 0.0, **factory_kwargs),
            mu_py=torch.full(shape, 0.0, **factory_kwargs),
            sigma_px=sigma_px,
            sigma_py=sigma_py,
            sigma_p=sigma_p,
            energy=energy,
            total_charge=total_charge,
            device=device,
            dtype=dtype,
        )

        # Replace the spatial coordinates with the generated ones
        beam.x = flattened_x.view(*shape, num_particles)
        beam.y = flattened_y.view(*shape, num_particles)
        beam.tau = flattened_tau.view(*shape, num_particles)

        return beam

    @classmethod
    def make_linspaced(
        cls,
        num_particles: Optional[int] = None,
        mu_x: Optional[torch.Tensor] = None,
        mu_y: Optional[torch.Tensor] = None,
        mu_px: Optional[torch.Tensor] = None,
        mu_py: Optional[torch.Tensor] = None,
        sigma_x: Optional[torch.Tensor] = None,
        sigma_y: Optional[torch.Tensor] = None,
        sigma_px: Optional[torch.Tensor] = None,
        sigma_py: Optional[torch.Tensor] = None,
        sigma_tau: Optional[torch.Tensor] = None,
        sigma_p: Optional[torch.Tensor] = None,
        energy: Optional[torch.Tensor] = None,
        total_charge: Optional[torch.Tensor] = None,
        device=None,
        dtype=None,
    ) -> "ParticleBeam":
        """
        Generate Cheetah Beam of *n* linspaced particles.

        :param n: Number of particles to generate.
        :param mu_x: Center of the particle distribution on x in meters.
        :param mu_y: Center of the particle distribution on y in meters.
        :param mu_px: Center of the particle distribution on px, dimensionless.
        :param mu_py: Center of the particle distribution on py , dimensionless.
        :param sigma_x: Sigma of the particle distribution in x direction in meters.
        :param sigma_y: Sigma of the particle distribution in y direction in meters.
        :param sigma_px: Sigma of the particle distribution in px direction,
            dimensionless.
        :param sigma_py: Sigma of the particle distribution in py direction,
            dimensionless.
        :param sigma_tau: Sigma of the particle distribution in longitudinal direction,
            in meters.
        :param sigma_p: Sigma of the particle distribution in p, dimensionless.
        :param energy: Energy of the beam in eV.
        :param device: Device to move the beam's particle array to. If set to `"auto"` a
            CUDA GPU is selected if available. The CPU is used otherwise.
        """
        # Figure out if arguments were passed
        not_nones = [
            argument
            for argument in [
                mu_x,
                mu_px,
                mu_y,
                mu_py,
                sigma_x,
                sigma_px,
                sigma_y,
                sigma_py,
                sigma_tau,
                sigma_p,
                energy,
                total_charge,
            ]
            if argument is not None
        ]

        # Extract device and dtype from given arguments
        device = device if device is not None else extract_argument_device(not_nones)
        dtype = dtype if dtype is not None else extract_argument_dtype(not_nones)
        factory_kwargs = {"device": device, "dtype": dtype}

        # Set default values without function call in function signature
        num_particles = num_particles if num_particles is not None else torch.tensor(10)
        mu_x = mu_x if mu_x is not None else torch.tensor(0.0, **factory_kwargs)
        mu_px = mu_px if mu_px is not None else torch.tensor(0.0, **factory_kwargs)
        mu_y = mu_y if mu_y is not None else torch.tensor(0.0, **factory_kwargs)
        mu_py = mu_py if mu_py is not None else torch.tensor(0.0, **factory_kwargs)
        sigma_x = (
            sigma_x if sigma_x is not None else torch.tensor(175e-9, **factory_kwargs)
        )
        sigma_px = (
            sigma_px if sigma_px is not None else torch.tensor(2e-7, **factory_kwargs)
        )
        sigma_y = (
            sigma_y if sigma_y is not None else torch.tensor(175e-9, **factory_kwargs)
        )
        sigma_py = (
            sigma_py if sigma_py is not None else torch.tensor(2e-7, **factory_kwargs)
        )
        sigma_tau = (
            sigma_tau if sigma_tau is not None else torch.tensor(1e-6, **factory_kwargs)
        )
        sigma_p = (
            sigma_p if sigma_p is not None else torch.tensor(1e-6, **factory_kwargs)
        )
        energy = energy if energy is not None else torch.tensor(1e8, **factory_kwargs)
        total_charge = (
            total_charge
            if total_charge is not None
            else torch.tensor(0.0, **factory_kwargs)
        )
        particle_charges = (
            torch.ones((*total_charge.shape, num_particles), **factory_kwargs)
            * total_charge.unsqueeze(-1)
            / num_particles
        )

        vector_shape = torch.broadcast_shapes(
            mu_x.shape,
            mu_px.shape,
            mu_y.shape,
            mu_py.shape,
            sigma_x.shape,
            sigma_px.shape,
            sigma_y.shape,
            sigma_py.shape,
            sigma_tau.shape,
            sigma_p.shape,
        )
        particles = torch.ones((*vector_shape, num_particles, 7), **factory_kwargs)

        particles[..., 0] = elementwise_linspace(
            mu_x - sigma_x, mu_x + sigma_x, num_particles
        )
        particles[..., 1] = elementwise_linspace(
            mu_px - sigma_px, mu_px + sigma_px, num_particles
        )
        particles[..., 2] = elementwise_linspace(
            mu_y - sigma_y, mu_y + sigma_y, num_particles
        )
        particles[..., 3] = elementwise_linspace(
            mu_py - sigma_py, mu_py + sigma_py, num_particles
        )
        particles[..., 4] = elementwise_linspace(-sigma_tau, sigma_tau, num_particles)
        particles[..., 5] = elementwise_linspace(-sigma_p, sigma_p, num_particles)

        return cls(
            particles=particles,
            energy=energy,
            particle_charges=particle_charges,
            device=device,
            dtype=dtype,
        )

    @classmethod
    def from_ocelot(cls, parray, device=None, dtype=torch.float32) -> "ParticleBeam":
        """
        Convert an Ocelot ParticleArray `parray` to a Cheetah Beam.
        """
        num_particles = parray.rparticles.shape[1]
        particles = torch.ones((num_particles, 7))
        particles[:, :6] = torch.tensor(parray.rparticles.transpose())
        particle_charges = torch.tensor(parray.q_array)

        return cls(
            particles=particles.unsqueeze(0),
            energy=torch.tensor(1e9 * parray.E).unsqueeze(0),
            particle_charges=particle_charges.unsqueeze(0),
            device=device,
            dtype=dtype,
        )

    @classmethod
    def from_astra(cls, path: str, device=None, dtype=torch.float32) -> "ParticleBeam":
        """Load an Astra particle distribution as a Cheetah Beam."""
        from cheetah.converters.astra import from_astrabeam

        particles, energy, particle_charges = from_astrabeam(path)
        particles_7d = torch.ones((particles.shape[0], 7))
        particles_7d[:, :6] = torch.from_numpy(particles)
        particle_charges = torch.from_numpy(particle_charges)
        return cls(
            particles=particles_7d,
            energy=torch.tensor(energy),
            particle_charges=particle_charges,
            device=device,
            dtype=dtype,
        )

    def transformed_to(
        self,
        mu_x: Optional[torch.Tensor] = None,
        mu_y: Optional[torch.Tensor] = None,
        mu_px: Optional[torch.Tensor] = None,
        mu_py: Optional[torch.Tensor] = None,
        sigma_x: Optional[torch.Tensor] = None,
        sigma_y: Optional[torch.Tensor] = None,
        sigma_px: Optional[torch.Tensor] = None,
        sigma_py: Optional[torch.Tensor] = None,
        sigma_tau: Optional[torch.Tensor] = None,
        sigma_p: Optional[torch.Tensor] = None,
        energy: Optional[torch.Tensor] = None,
        total_charge: Optional[torch.Tensor] = None,
        device=None,
        dtype=None,
    ) -> "ParticleBeam":
        """
        Create version of this beam that is transformed to new beam parameters.

        :param n: Number of particles to generate.
        :param mu_x: Center of the particle distribution on x in meters.
        :param mu_y: Center of the particle distribution on y in meters.
        :param mu_px: Center of the particle distribution on px, dimensionless.
        :param mu_py: Center of the particle distribution on py , dimensionless.
        :param sigma_x: Sigma of the particle distribution in x direction in meters.
        :param sigma_y: Sigma of the particle distribution in y direction in meters.
        :param sigma_px: Sigma of the particle distribution in px direction,
            dimensionless.
        :param sigma_py: Sigma of the particle distribution in py direction,
            dimensionless.
        :param sigma_tau: Sigma of the particle distribution in longitudinal direction,
            in meters.
        :param sigma_p: Sigma of the particle distribution in p, dimensionless.
        :param energy: Reference energy of the beam in eV.
        :param total_charge: Total charge of the beam in C.
        :param device: Device to move the beam's particle array to. If set to `"auto"` a
            CUDA GPU is selected if available. The CPU is used otherwise.
        """
        device = device if device is not None else self.mu_x.device
        dtype = dtype if dtype is not None else self.mu_x.dtype

        mu_x = mu_x if mu_x is not None else self.mu_x
        mu_y = mu_y if mu_y is not None else self.mu_y
        mu_px = mu_px if mu_px is not None else self.mu_px
        mu_py = mu_py if mu_py is not None else self.mu_py
        sigma_x = sigma_x if sigma_x is not None else self.sigma_x
        sigma_y = sigma_y if sigma_y is not None else self.sigma_y
        sigma_px = sigma_px if sigma_px is not None else self.sigma_px
        sigma_py = sigma_py if sigma_py is not None else self.sigma_py
        sigma_tau = sigma_tau if sigma_tau is not None else self.sigma_tau
        sigma_p = sigma_p if sigma_p is not None else self.sigma_p
        energy = energy if energy is not None else self.energy
        if total_charge is None:
            particle_charges = self.particle_charges
        elif self.total_charge is None:  # Scale to the new charge
            total_charge = total_charge.to(
                device=self.particle_charges.device, dtype=self.particle_charges.dtype
            )
            particle_charges = self.particle_charges * total_charge / self.total_charge
        else:
            particle_charges = (
                torch.ones_like(self.particle_charges, device=device, dtype=dtype)
                * total_charge.unsqueeze(-1)
                / self.particle_charges.shape[-1]
            )

        mu_x, mu_px, mu_y, mu_py = torch.broadcast_tensors(mu_x, mu_px, mu_y, mu_py)
        new_mu = torch.stack(
            [mu_x, mu_px, mu_y, mu_py, torch.zeros_like(mu_x), torch.zeros_like(mu_x)],
            dim=-1,
        )
        sigma_x, sigma_px, sigma_y, sigma_py, sigma_tau, sigma_p = (
            torch.broadcast_tensors(
                sigma_x, sigma_px, sigma_y, sigma_py, sigma_tau, sigma_p
            )
        )
        new_sigma = torch.stack(
            [sigma_x, sigma_px, sigma_y, sigma_py, sigma_tau, sigma_p], dim=-1
        )

        old_mu = torch.stack(
            [
                self.mu_x,
                self.mu_px,
                self.mu_y,
                self.mu_py,
                torch.zeros_like(self.mu_x),
                torch.zeros_like(self.mu_x),
            ],
            dim=-1,
        )
        old_sigma = torch.stack(
            [
                self.sigma_x,
                self.sigma_px,
                self.sigma_y,
                self.sigma_py,
                self.sigma_tau,
                self.sigma_p,
            ],
            dim=-1,
        )

        phase_space = self.particles[..., :6]
        phase_space = (
            (phase_space.transpose(-2, -1) - old_mu.unsqueeze(-1))
            / old_sigma.unsqueeze(-1)
            * new_sigma.unsqueeze(-1)
            + new_mu.unsqueeze(-1)
        ).transpose(-2, -1)

        particles = torch.ones(*phase_space.shape[:-1], 7)
        particles[..., :6] = phase_space

        return self.__class__(
            particles=particles,
            energy=energy,
            particle_charges=particle_charges,
            device=device,
            dtype=dtype,
        )

    def linspaced(self, num_particles: int) -> "ParticleBeam":
        """
        Create a new beam with the same parameters as this beam, but with
        `num_particles` particles evenly distributed in the beam.

        :param num_particles: Number of particles to create.
        :return: New beam with `num_particles` particles.
        """
        return self.make_linspaced(
            num_particles=num_particles,
            mu_x=self.mu_x,
            mu_y=self.mu_y,
            mu_px=self.mu_px,
            mu_py=self.mu_py,
            sigma_x=self.sigma_x,
            sigma_y=self.sigma_y,
            sigma_px=self.sigma_px,
            sigma_py=self.sigma_py,
            sigma_tau=self.sigma_tau,
            sigma_p=self.sigma_p,
            energy=self.energy,
            total_charge=self.total_charge,
            device=self.particles.device,
            dtype=self.particles.dtype,
        )

    @classmethod
    def from_xyz_pxpypz(
        cls,
        xp_coordinates: torch.Tensor,
        energy: torch.Tensor,
        particle_charges: Optional[torch.Tensor] = None,
        device=None,
        dtype=torch.float32,
    ) -> torch.Tensor:
        """
        Create a beam from a tensor of position and momentum coordinates in SI units.
        This tensor should have shape (..., n_particles, 7), where the last dimension
        is the moment vector $(x, p_x, y, p_y, z, p_z, 1)$.
        """
        beam = cls(
            particles=xp_coordinates.clone(),
            energy=energy,
            particle_charges=particle_charges,
            device=device,
            dtype=dtype,
        )

        p0 = (
            beam.relativistic_gamma
            * beam.relativistic_beta
            * electron_mass
            * speed_of_light
        )
        p = torch.sqrt(
            xp_coordinates[..., 1] ** 2
            + xp_coordinates[..., 3] ** 2
            + xp_coordinates[..., 5] ** 2
        )
        gamma = torch.sqrt(1 + (p / (electron_mass * speed_of_light)) ** 2)

        beam.particles[..., 1] = xp_coordinates[..., 1] / p0.unsqueeze(-1)
        beam.particles[..., 3] = xp_coordinates[..., 3] / p0.unsqueeze(-1)
        beam.particles[..., 4] = -xp_coordinates[
            ..., 4
        ] / beam.relativistic_beta.unsqueeze(-1)
        beam.particles[..., 5] = (gamma - beam.relativistic_gamma.unsqueeze(-1)) / (
            (beam.relativistic_beta * beam.relativistic_gamma).unsqueeze(-1)
        )

        return beam

    def to_xyz_pxpypz(self) -> torch.Tensor:
        """
        Extracts the position and momentum coordinates in SI units, from the
        beam's `particles`, and returns it as a tensor with shape (..., n_particles, 7).
        For each particle, the obtained vector is $(x, p_x, y, p_y, z, p_z, 1)$.
        """
        p0 = (
            self.relativistic_gamma
            * self.relativistic_beta
            * electron_mass
            * speed_of_light
        )  # Reference momentum in (kg m/s)
        gamma = self.relativistic_gamma.unsqueeze(-1) * (
            torch.ones(self.particles.shape[:-1])
            + self.particles[..., 5] * self.relativistic_beta.unsqueeze(-1)
        )
        beta = torch.sqrt(1 - 1 / gamma**2)
        momentum = gamma * electron_mass * beta * speed_of_light

        px = self.particles[..., 1] * p0.unsqueeze(-1)
        py = self.particles[..., 3] * p0.unsqueeze(-1)
        zs = self.particles[..., 4] * -self.relativistic_beta.unsqueeze(-1)
        p = torch.sqrt(momentum**2 - px**2 - py**2)

        xp_coords = self.particles.clone()
        xp_coords[..., 1] = px
        xp_coords[..., 3] = py
        xp_coords[..., 4] = zs
        xp_coords[..., 5] = p

        return xp_coords

    def __len__(self) -> int:
        return int(self.num_particles)

    @property
    def total_charge(self) -> torch.Tensor:
        return torch.sum(self.particle_charges, dim=-1)

    @property
    def num_particles(self) -> int:
        return self.particles.shape[-2]

    @property
    def x(self) -> Optional[torch.Tensor]:
        return self.particles[..., 0] if self is not Beam.empty else None

    @x.setter
    def x(self, value: torch.Tensor) -> None:
        self.particles[..., 0] = value

    @property
    def mu_x(self) -> Optional[torch.Tensor]:
        return self.x.mean(dim=-1) if self is not Beam.empty else None

    @property
    def sigma_x(self) -> Optional[torch.Tensor]:
        return self.x.std(dim=-1) if self is not Beam.empty else None

    @property
    def px(self) -> Optional[torch.Tensor]:
        return self.particles[..., 1] if self is not Beam.empty else None

    @px.setter
    def px(self, value: torch.Tensor) -> None:
        self.particles[..., 1] = value

    @property
    def mu_px(self) -> Optional[torch.Tensor]:
        return self.px.mean(dim=-1) if self is not Beam.empty else None

    @property
    def sigma_px(self) -> Optional[torch.Tensor]:
        return self.px.std(dim=-1) if self is not Beam.empty else None

    @property
    def y(self) -> Optional[torch.Tensor]:
        return self.particles[..., 2] if self is not Beam.empty else None

    @y.setter
    def y(self, value: torch.Tensor) -> None:
        self.particles[..., 2] = value

    @property
    def mu_y(self) -> Optional[float]:
        return self.y.mean(dim=-1) if self is not Beam.empty else None

    @property
    def sigma_y(self) -> Optional[torch.Tensor]:
        return self.y.std(dim=-1) if self is not Beam.empty else None

    @property
    def py(self) -> Optional[torch.Tensor]:
        return self.particles[..., 3] if self is not Beam.empty else None

    @py.setter
    def py(self, value: torch.Tensor) -> None:
        self.particles[..., 3] = value

    @property
    def mu_py(self) -> Optional[torch.Tensor]:
        return self.py.mean(dim=-1) if self is not Beam.empty else None

    @property
    def sigma_py(self) -> Optional[torch.Tensor]:
        return self.py.std(dim=-1) if self is not Beam.empty else None

    @property
    def tau(self) -> Optional[torch.Tensor]:
        return self.particles[..., 4] if self is not Beam.empty else None

    @tau.setter
    def tau(self, value: torch.Tensor) -> None:
        self.particles[..., 4] = value

    @property
    def mu_tau(self) -> Optional[torch.Tensor]:
        return self.tau.mean(dim=-1) if self is not Beam.empty else None

    @property
    def sigma_tau(self) -> Optional[torch.Tensor]:
        return self.tau.std(dim=-1) if self is not Beam.empty else None

    @property
    def p(self) -> Optional[torch.Tensor]:
        return self.particles[..., 5] if self is not Beam.empty else None

    @p.setter
    def p(self, value: torch.Tensor) -> None:
        self.particles[..., 5] = value

    @property
    def mu_p(self) -> Optional[torch.Tensor]:
        return self.p.mean(dim=-1) if self is not Beam.empty else None

    @property
    def sigma_p(self) -> Optional[torch.Tensor]:
        return self.p.std(dim=-1) if self is not Beam.empty else None

    @property
    def sigma_xpx(self) -> torch.Tensor:
        return torch.mean(
            (self.x - self.mu_x.unsqueeze(-1)) * (self.px - self.mu_px.unsqueeze(-1)),
            dim=-1,
        )

    @property
    def sigma_ypy(self) -> torch.Tensor:
        return torch.mean(
            (self.y - self.mu_y.unsqueeze(-1)) * (self.py - self.mu_py.unsqueeze(-1)),
            dim=-1,
        )

    @property
    def energies(self) -> torch.Tensor:
        """Energies of the individual particles."""
        return self.p * self.p0c + self.energy

    @property
    def momenta(self) -> torch.Tensor:
        """Momenta of the individual particles."""
        return torch.sqrt(self.energies**2 - electron_mass_eV**2)

    def __repr__(self) -> str:
        return (
            f"{self.__class__.__name__}(n={repr(self.num_particles)},"
            f" mu_x={repr(self.mu_x)}, mu_px={repr(self.mu_px)},"
            f" mu_y={repr(self.mu_y)}, mu_py={repr(self.mu_py)},"
            f" sigma_x={repr(self.sigma_x)}, sigma_px={repr(self.sigma_px)},"
            f" sigma_y={repr(self.sigma_y)}, sigma_py={repr(self.sigma_py)},"
            f" sigma_tau={repr(self.sigma_tau)}, sigma_p={repr(self.sigma_p)},"
            f" energy={repr(self.energy)})"
            f" total_charge={repr(self.total_charge)})"
        )<|MERGE_RESOLUTION|>--- conflicted
+++ resolved
@@ -5,19 +5,14 @@
 from scipy.constants import physical_constants
 from torch.distributions import MultivariateNormal
 
-<<<<<<< HEAD
-from ..utils import (
+from cheetah.particles.beam import Beam
+from cheetah.utils import (
     elementwise_linspace,
     extract_argument_device,
     extract_argument_dtype,
     extract_argument_shape,
     verify_device_and_dtype,
 )
-from .beam import Beam
-=======
-from cheetah.particles.beam import Beam
-from cheetah.utils import elementwise_linspace
->>>>>>> b9374aee
 
 speed_of_light = torch.tensor(constants.speed_of_light)  # In m/s
 electron_mass = torch.tensor(constants.electron_mass)  # In kg
