import itertools
from typing import Literal

import numpy as np
import torch
from matplotlib import pyplot as plt
from scipy import constants
from scipy.ndimage import gaussian_filter
from torch.distributions import MultivariateNormal

from cheetah.particles.beam import Beam
from cheetah.particles.species import Species
from cheetah.utils import (
    elementwise_linspace,
    format_axis_with_prefixed_unit,
    unbiased_weighted_covariance,
    unbiased_weighted_std,
    verify_device_and_dtype,
)


class ParticleBeam(Beam):
    """
    Beam of charged particles, where each particle is simulated.

    :param particles: List of 7-dimensional particle vectors.
    :param energy: Reference energy of the beam in eV.
    :param particle_charges: Charges of the macroparticles in the beam in C.
    :param survival_probabilities: Vector of probabilities that each particle has
        survived (i.e. not been lost), where 1.0 means the particle has survived and
        0.0 means the particle has been lost. Defaults to ones.
    :param species: Particle species of the beam. Defaults to electron.
    :param device: Device to move the beam's particle array to. If set to `"auto"` a
        CUDA GPU is selected if available. The CPU is used otherwise.
    :param dtype: Data type of the generated particles.
    """

    PRETTY_DIMENSION_LABELS = {
        "x": r"$x$",
        "px": r"$p_x$",
        "y": r"$y$",
        "py": r"$p_y$",
        "tau": r"$\tau$",
        "p": r"$\delta$",
    }

    def __init__(
        self,
        particles: torch.Tensor,
        energy: torch.Tensor,
        particle_charges: torch.Tensor | None = None,
        survival_probabilities: torch.Tensor | None = None,
        species: Species | None = None,
        device: torch.device | None = None,
        dtype: torch.dtype | None = None,
    ) -> None:
        device, dtype = verify_device_and_dtype(
            [particles, energy, particle_charges], device, dtype
        )
        factory_kwargs = {"device": device, "dtype": dtype}
        super().__init__()

        assert (
            particles.shape[-2] > 0 and particles.shape[-1] == 7
        ), "Particle vectors must be 7-dimensional."

        species = species if species is not None else Species("electron")

        self.register_buffer_or_parameter(
            "particles", torch.as_tensor(particles, **factory_kwargs)
        )
        self.register_buffer_or_parameter(
            "energy", torch.as_tensor(energy, **factory_kwargs)
        )
        self.register_buffer_or_parameter(
            "particle_charges",
            (
                torch.as_tensor(particle_charges, **factory_kwargs)
                if particle_charges is not None
                else torch.full(
                    (particles.shape[-2],), species.charge_coulomb, **factory_kwargs
                )
            ),
        )
        self.register_buffer_or_parameter(
            "survival_probabilities",
            (
                torch.as_tensor(survival_probabilities, **factory_kwargs)
                if survival_probabilities is not None
                else torch.ones(particles.shape[-2], **factory_kwargs)
            ),
        )

        self.species = species

    @classmethod
    def from_parameters(
        cls,
        num_particles: int = 100_000,
        mu_x: torch.Tensor | None = None,
        mu_px: torch.Tensor | None = None,
        mu_y: torch.Tensor | None = None,
        mu_py: torch.Tensor | None = None,
        mu_tau: torch.Tensor | None = None,
        mu_p: torch.Tensor | None = None,
        sigma_x: torch.Tensor | None = None,
        sigma_px: torch.Tensor | None = None,
        sigma_y: torch.Tensor | None = None,
        sigma_py: torch.Tensor | None = None,
        sigma_tau: torch.Tensor | None = None,
        sigma_p: torch.Tensor | None = None,
        cov_xpx: torch.Tensor | None = None,
        cov_ypy: torch.Tensor | None = None,
        cov_taup: torch.Tensor | None = None,
        energy: torch.Tensor | None = None,
        total_charge: torch.Tensor | None = None,
        species: Species | None = None,
        device: torch.device | None = None,
        dtype: torch.dtype | None = None,
    ) -> "ParticleBeam":
        """
        Generate Cheetah Beam of random particles.

        :param num_particles: Number of particles to generate.
        :param mu_x: Center of the particle distribution on x in meters.
        :param mu_px: Center of the particle distribution on px, dimensionless.
        :param mu_y: Center of the particle distribution on y in meters.
        :param mu_py: Center of the particle distribution on py , dimensionless.
        :param mu_tau: Center of the particle distribution on tau (longitudinal) in
            meters.
        :param mu_p: Center of the particle distribution on p, dimensionless.
        :param sigma_x: Sigma of the particle distribution in x direction in meters.
        :param sigma_px: Sigma of the particle distribution in px direction,
            dimensionless.
        :param sigma_y: Sigma of the particle distribution in y direction in meters.
        :param sigma_py: Sigma of the particle distribution in py direction,
            dimensionless.
        :param sigma_tau: Sigma of the particle distribution in longitudinal direction,
            in meters.
        :param sigma_p: Sigma of the particle distribution in longitudinal momentum,
            dimensionless.
        :param cov_xpx: Correlation between x and px.
        :param cov_ypy: Correlation between y and py.
        :param cov_taup: Correlation between s and p.
        :param energy: Energy of the beam in eV.
        :param total_charge: Total charge of the beam in C.
        :param species: Particle species of the beam. Defaults to electron.
        :param device: Device to move the beam's particle array to. If set to `"auto"` a
            CUDA GPU is selected if available. The CPU is used otherwise.
        :param dtype: Data type of the generated particles.
        :return: ParticleBeam with random particles.
        """
        # Extract device and dtype from given arguments
        device, dtype = verify_device_and_dtype(
            [
                mu_x,
                mu_px,
                mu_y,
                mu_py,
                mu_tau,
                mu_p,
                sigma_x,
                sigma_px,
                sigma_y,
                sigma_py,
                sigma_tau,
                sigma_p,
                cov_xpx,
                cov_ypy,
                cov_taup,
                energy,
                total_charge,
            ],
            device,
            dtype,
        )
        factory_kwargs = {"device": device, "dtype": dtype}

        # Set default values without function call in function signature
        mu_x = mu_x if mu_x is not None else torch.tensor(0.0, **factory_kwargs)
        mu_px = mu_px if mu_px is not None else torch.tensor(0.0, **factory_kwargs)
        mu_y = mu_y if mu_y is not None else torch.tensor(0.0, **factory_kwargs)
        mu_py = mu_py if mu_py is not None else torch.tensor(0.0, **factory_kwargs)
        mu_tau = mu_tau if mu_tau is not None else torch.tensor(0.0, **factory_kwargs)
        mu_p = mu_p if mu_p is not None else torch.tensor(0.0, **factory_kwargs)
        sigma_x = (
            sigma_x if sigma_x is not None else torch.tensor(175e-9, **factory_kwargs)
        )
        sigma_px = (
            sigma_px if sigma_px is not None else torch.tensor(2e-7, **factory_kwargs)
        )
        sigma_y = (
            sigma_y if sigma_y is not None else torch.tensor(175e-9, **factory_kwargs)
        )
        sigma_py = (
            sigma_py if sigma_py is not None else torch.tensor(2e-7, **factory_kwargs)
        )
        sigma_tau = (
            sigma_tau if sigma_tau is not None else torch.tensor(1e-6, **factory_kwargs)
        )
        sigma_p = (
            sigma_p if sigma_p is not None else torch.tensor(1e-6, **factory_kwargs)
        )
        cov_xpx = (
            cov_xpx if cov_xpx is not None else torch.tensor(0.0, **factory_kwargs)
        )
        cov_ypy = (
            cov_ypy if cov_ypy is not None else torch.tensor(0.0, **factory_kwargs)
        )
        cov_taup = (
            cov_taup if cov_taup is not None else torch.tensor(0.0, **factory_kwargs)
        )

        mu_x, mu_px, mu_y, mu_py, mu_tau, mu_p = torch.broadcast_tensors(
            mu_x, mu_px, mu_y, mu_py, mu_tau, mu_p
        )
        mean = torch.stack([mu_x, mu_px, mu_y, mu_py, mu_tau, mu_p], dim=-1)

        (
            sigma_x,
            sigma_px,
            cov_xpx,
            sigma_y,
            sigma_py,
            cov_ypy,
            sigma_tau,
            sigma_p,
            cov_taup,
        ) = torch.broadcast_tensors(
            sigma_x,
            sigma_px,
            cov_xpx,
            sigma_y,
            sigma_py,
            cov_ypy,
            sigma_tau,
            sigma_p,
            cov_taup,
        )
        cov = torch.zeros(*sigma_x.shape, 6, 6, **factory_kwargs)
        cov[..., 0, 0] = sigma_x**2
        cov[..., 0, 1] = cov_xpx
        cov[..., 1, 0] = cov_xpx
        cov[..., 1, 1] = sigma_px**2
        cov[..., 2, 2] = sigma_y**2
        cov[..., 2, 3] = cov_ypy
        cov[..., 3, 2] = cov_ypy
        cov[..., 3, 3] = sigma_py**2
        cov[..., 4, 4] = sigma_tau**2
        cov[..., 4, 5] = cov_taup
        cov[..., 5, 4] = cov_taup
        cov[..., 5, 5] = sigma_p**2

        return cls.from_distribution(
            mu=mean,
            cov=cov,
            num_particles=num_particles,
            energy=energy,
            total_charge=total_charge,
            species=species,
            device=device,
            dtype=dtype,
        )

    @classmethod
    def from_distribution(
        cls,
        mu: torch.Tensor,
        cov: torch.Tensor,
        num_particles: int = 100_000,
        energy: torch.Tensor | None = None,
        total_charge: torch.Tensor | None = None,
        species: Species | None = None,
        device: torch.device | None = None,
        dtype: torch.dtype | None = None,
    ) -> "ParticleBeam":
        """
        Generate Cheetah Beam of random particles from a multivariate normal
        distribution.

        :param num_particles: Number of particles to generate.
        :param mu: Mean of the multivariate normal distribution.
        :param cov: Covariance matrix of the multivariate normal distribution.
        :param energy: Energy of the beam in eV.
        :param total_charge: Total charge of the beam in C.
        :param species: Particle species of the beam. Defaults to electron.
        :param device: Device to move the beam's particle array to. If set to `"auto"` a
            CUDA GPU is selected if available. The CPU is used otherwise.
        :param dtype: Data type of the generated particles.
        :return: ParticleBeam with random particles.
        """
        # Extract device and dtype from given arguments
        device, dtype = verify_device_and_dtype(
            [mu, cov, energy, total_charge], device, dtype
        )
        factory_kwargs = {"device": device, "dtype": dtype}

        species = species if species is not None else Species("electron")

        # Set default values without function call in function signature
        energy = energy if energy is not None else torch.tensor(1e8, **factory_kwargs)
        total_charge = (
            total_charge
            if total_charge is not None
            else species.charge_coulomb * num_particles
        )
        particle_charges = (
            torch.ones((*total_charge.shape, num_particles), **factory_kwargs)
            * total_charge.unsqueeze(-1)
            / num_particles
        )

        vector_shape = torch.broadcast_shapes(mu.shape[:-1], cov.shape[:-2])
        mu = mu.expand(*vector_shape, 6)
        cov = cov.expand(*vector_shape, 6, 6)
        particles = torch.ones((*vector_shape, num_particles, 7), **factory_kwargs)
        distributions = [
            MultivariateNormal(sample_mu, covariance_matrix=sample_cov)
            for sample_mu, sample_cov in zip(mu.view(-1, 6), cov.view(-1, 6, 6))
        ]
        particles[..., :6] = torch.stack(
            [distribution.sample((num_particles,)) for distribution in distributions],
            dim=0,
        ).view(*vector_shape, num_particles, 6)

        return cls(
            particles,
            energy,
            particle_charges=particle_charges,
            species=species,
            device=device,
            dtype=dtype,
        )

    @classmethod
    def from_twiss(
        cls,
        num_particles: int = 100_000,
        beta_x: torch.Tensor | None = None,
        alpha_x: torch.Tensor | None = None,
        emittance_x: torch.Tensor | None = None,
        beta_y: torch.Tensor | None = None,
        alpha_y: torch.Tensor | None = None,
        emittance_y: torch.Tensor | None = None,
        energy: torch.Tensor | None = None,
        sigma_tau: torch.Tensor | None = None,
        sigma_p: torch.Tensor | None = None,
        cov_taup: torch.Tensor | None = None,
        total_charge: torch.Tensor | None = None,
        species: Species | None = None,
        device: torch.device | None = None,
        dtype: torch.dtype | None = None,
    ) -> "ParticleBeam":
        # Extract device and dtype from given arguments
        device, dtype = verify_device_and_dtype(
            [
                beta_x,
                alpha_x,
                emittance_x,
                beta_y,
                alpha_y,
                emittance_y,
                energy,
                sigma_tau,
                sigma_p,
                cov_taup,
                total_charge,
            ],
            device,
            dtype,
        )
        factory_kwargs = {"device": device, "dtype": dtype}

        # Set default values without function call in function signature
        beta_x = beta_x if beta_x is not None else torch.tensor(0.0, **factory_kwargs)
        alpha_x = (
            alpha_x if alpha_x is not None else torch.tensor(0.0, **factory_kwargs)
        )
        emittance_x = (
            emittance_x
            if emittance_x is not None
            else torch.tensor(7.1971891e-13, **factory_kwargs)
        )
        beta_y = beta_y if beta_y is not None else torch.tensor(0.0, **factory_kwargs)
        alpha_y = (
            alpha_y if alpha_y is not None else torch.tensor(0.0, **factory_kwargs)
        )
        emittance_y = (
            emittance_y
            if emittance_y is not None
            else torch.tensor(7.1971891e-13, **factory_kwargs)
        )
        energy = energy if energy is not None else torch.tensor(1e8, **factory_kwargs)
        sigma_tau = (
            sigma_tau if sigma_tau is not None else torch.tensor(1e-6, **factory_kwargs)
        )
        sigma_p = (
            sigma_p if sigma_p is not None else torch.tensor(1e-6, **factory_kwargs)
        )
        cov_taup = (
            cov_taup if cov_taup is not None else torch.tensor(0.0, **factory_kwargs)
        )

        sigma_x = torch.sqrt(beta_x * emittance_x)
        sigma_px = torch.sqrt(emittance_x * (1 + alpha_x**2) / beta_x)
        sigma_y = torch.sqrt(beta_y * emittance_y)
        sigma_py = torch.sqrt(emittance_y * (1 + alpha_y**2) / beta_y)
        cov_xpx = -emittance_x * alpha_x
        cov_ypy = -emittance_y * alpha_y

        return cls.from_parameters(
            num_particles=num_particles,
            mu_x=torch.tensor(0.0, **factory_kwargs),
            mu_px=torch.tensor(0.0, **factory_kwargs),
            mu_y=torch.tensor(0.0, **factory_kwargs),
            mu_py=torch.tensor(0.0, **factory_kwargs),
            sigma_x=sigma_x,
            sigma_px=sigma_px,
            sigma_y=sigma_y,
            sigma_py=sigma_py,
            sigma_tau=sigma_tau,
            sigma_p=sigma_p,
            energy=energy,
            cov_taup=cov_taup,
            cov_xpx=cov_xpx,
            cov_ypy=cov_ypy,
            total_charge=total_charge,
            species=species,
            device=device,
            dtype=dtype,
        )

    @classmethod
    def uniform_3d_ellipsoid(
        cls,
        num_particles: int = 100_000,
        radius_x: torch.Tensor | None = None,
        radius_y: torch.Tensor | None = None,
        radius_tau: torch.Tensor | None = None,
        sigma_px: torch.Tensor | None = None,
        sigma_py: torch.Tensor | None = None,
        sigma_p: torch.Tensor | None = None,
        energy: torch.Tensor | None = None,
        total_charge: torch.Tensor | None = None,
        species: Species | None = None,
        device: torch.device | None = None,
        dtype: torch.dtype | None = None,
    ):
        """
        Generate a particle beam with spatially uniformly distributed particles inside
        an ellipsoid, i.e. a waterbag distribution.

        Note that:
         - The generated particles do not have correlation in the momentum directions,
           and by default a cold beam with no divergence is generated.

        :param num_particles: Number of particles to generate.
        :param radius_x: Radius of the ellipsoid in x direction in meters.
        :param radius_y: Radius of the ellipsoid in y direction in meters.
        :param radius_tau: Radius of the ellipsoid in tau (longitudinal) direction
            in meters.
        :param sigma_px: Sigma of the particle distribution in px direction,
            dimensionless, default is 0.
        :param sigma_py: Sigma of the particle distribution in py direction,
            dimensionless, default is 0.
        :param sigma_p: Sigma of the particle distribution in p, dimensionless.
        :param energy: Reference energy of the beam in eV.
        :param total_charge: Total charge of the beam in C.
        :param species: Particle species of the beam. Defaults to electron.
        :param device: Device to move the beam's particle array to. If set to `"auto"` a
            CUDA GPU is selected if available. The CPU is used otherwise.
        :param dtype: Data type of the generated particles.
        :return: ParticleBeam with uniformly distributed particles inside an ellipsoid.
        """
        # Extract device and dtype from given arguments
        device, dtype = verify_device_and_dtype(
            [
                radius_x,
                radius_y,
                radius_tau,
                sigma_px,
                sigma_py,
                sigma_p,
                energy,
                total_charge,
            ],
            device,
            dtype,
        )
        factory_kwargs = {"device": device, "dtype": dtype}

        # Set default values without function call in function signature
        # NOTE that this does not need to be done for values that are passed to the
        # Gaussian beam generation.
        radius_x = (
            radius_x if radius_x is not None else torch.tensor(1e-3, **factory_kwargs)
        )
        radius_y = (
            radius_y if radius_y is not None else torch.tensor(1e-3, **factory_kwargs)
        )
        radius_tau = (
            radius_tau
            if radius_tau is not None
            else torch.tensor(1e-3, **factory_kwargs)
        )

        # Generate an uncorrelated Gaussian beam
        beam = cls.from_parameters(
            num_particles=num_particles,
            mu_px=torch.tensor(0.0, **factory_kwargs),
            mu_py=torch.tensor(0.0, **factory_kwargs),
            sigma_x=radius_x,  # Only a placeholder, will be overwritten
            sigma_px=sigma_px,
            sigma_y=radius_y,  # Only a placeholder, will be overwritten
            sigma_py=sigma_py,
            sigma_tau=radius_tau,  # Only a placeholder, will be overwritten
            sigma_p=sigma_p,
            energy=energy,
            total_charge=total_charge,
            species=species,
            device=device,
            dtype=dtype,
        )

        # Extract the batch dimension of the beam
        vector_shape = beam.sigma_x.shape

        # Generate random particles in unit sphere in polar coodinates
        # r: radius, 3rd root for uniform distribution in sphere volume
        # theta: polar angle, arccos for uniform distribution in sphere surface
        # phi: azimuthal angle, uniform between 0 and 2*pi
        r = torch.pow(torch.rand(*vector_shape, num_particles), 1 / 3)
        theta = torch.arccos(2 * torch.rand(*vector_shape, num_particles) - 1)
        phi = torch.rand(*vector_shape, num_particles) * 2 * torch.pi

        # Convert to Cartesian coordinates
        x = r * torch.sin(theta) * torch.cos(phi)
        y = r * torch.sin(theta) * torch.sin(phi)
        tau = r * torch.cos(theta)

        # Replace the spatial coordinates with the generated ones.
        # This involves distorting the unit sphere into the desired ellipsoid.
        beam.x = x * radius_x.unsqueeze(-1)
        beam.y = y * radius_y.unsqueeze(-1)
        beam.tau = tau * radius_tau.unsqueeze(-1)

        return beam

    @classmethod
    def make_linspaced(
        cls,
        num_particles: int = 10,
        mu_x: torch.Tensor | None = None,
        mu_px: torch.Tensor | None = None,
        mu_y: torch.Tensor | None = None,
        mu_py: torch.Tensor | None = None,
        mu_tau: torch.Tensor | None = None,
        mu_p: torch.Tensor | None = None,
        sigma_x: torch.Tensor | None = None,
        sigma_px: torch.Tensor | None = None,
        sigma_y: torch.Tensor | None = None,
        sigma_py: torch.Tensor | None = None,
        sigma_tau: torch.Tensor | None = None,
        sigma_p: torch.Tensor | None = None,
        energy: torch.Tensor | None = None,
        total_charge: torch.Tensor | None = None,
        species: Species | None = None,
        device: torch.device | None = None,
        dtype: torch.dtype | None = None,
    ) -> "ParticleBeam":
        """
        Generate Cheetah Beam of *n* linspaced particles.

        :param n: Number of particles to generate.
        :param mu_x: Center of the particle distribution on x in meters.
        :param mu_px: Center of the particle distribution on px, dimensionless.
        :param mu_y: Center of the particle distribution on y in meters.
        :param mu_py: Center of the particle distribution on py , dimensionless.
        :param mu_tau: Center of the particle distribution on tau (longitudinal) in
            meters.
        :param mu_p: Center of the particle distribution on p, dimensionless.
        :param sigma_x: Sigma of the particle distribution in x direction in meters.
        :param sigma_px: Sigma of the particle distribution in px direction,
            dimensionless.
        :param sigma_y: Sigma of the particle distribution in y direction in meters.
        :param sigma_py: Sigma of the particle distribution in py direction,
            dimensionless.
        :param sigma_tau: Sigma of the particle distribution in longitudinal direction,
            in meters.
        :param sigma_p: Sigma of the particle distribution in p, dimensionless.
        :param energy: Energy of the beam in eV.
        :param species: Particle species of the beam. Defaults to electron.
        :param device: Device to move the beam's particle array to. If set to `"auto"` a
            CUDA GPU is selected if available. The CPU is used otherwise.
        :param dtype: Data type of the generated particles.
        :return: ParticleBeam with *n* linspaced particles.
        """
        # Extract device and dtype from given arguments
        device, dtype = verify_device_and_dtype(
            [
                mu_x,
                mu_px,
                mu_y,
                mu_py,
                sigma_x,
                sigma_px,
                sigma_y,
                sigma_py,
                sigma_tau,
                sigma_p,
                energy,
                total_charge,
            ],
            device,
            dtype,
        )
        factory_kwargs = {"device": device, "dtype": dtype}

        species = species if species is not None else Species("electron")

        # Set default values without function call in function signature
        mu_x = mu_x if mu_x is not None else torch.tensor(0.0, **factory_kwargs)
        mu_px = mu_px if mu_px is not None else torch.tensor(0.0, **factory_kwargs)
        mu_y = mu_y if mu_y is not None else torch.tensor(0.0, **factory_kwargs)
        mu_py = mu_py if mu_py is not None else torch.tensor(0.0, **factory_kwargs)
        mu_tau = mu_tau if mu_tau is not None else torch.tensor(0.0, **factory_kwargs)
        mu_p = mu_p if mu_p is not None else torch.tensor(0.0, **factory_kwargs)
        sigma_x = (
            sigma_x if sigma_x is not None else torch.tensor(175e-9, **factory_kwargs)
        )
        sigma_px = (
            sigma_px if sigma_px is not None else torch.tensor(2e-7, **factory_kwargs)
        )
        sigma_y = (
            sigma_y if sigma_y is not None else torch.tensor(175e-9, **factory_kwargs)
        )
        sigma_py = (
            sigma_py if sigma_py is not None else torch.tensor(2e-7, **factory_kwargs)
        )
        sigma_tau = (
            sigma_tau if sigma_tau is not None else torch.tensor(1e-6, **factory_kwargs)
        )
        sigma_p = (
            sigma_p if sigma_p is not None else torch.tensor(1e-6, **factory_kwargs)
        )
        energy = energy if energy is not None else torch.tensor(1e8, **factory_kwargs)
        total_charge = (
            total_charge
            if total_charge is not None
            else species.charge_coulomb * num_particles
        )
        particle_charges = (
            torch.ones((*total_charge.shape, num_particles), **factory_kwargs)
            * total_charge.unsqueeze(-1)
            / num_particles
        )

        vector_shape = torch.broadcast_shapes(
            mu_x.shape,
            mu_px.shape,
            mu_y.shape,
            mu_py.shape,
            mu_tau.shape,
            mu_p.shape,
            sigma_x.shape,
            sigma_px.shape,
            sigma_y.shape,
            sigma_py.shape,
            sigma_tau.shape,
            sigma_p.shape,
        )
        particles = torch.ones((*vector_shape, num_particles, 7), **factory_kwargs)

        particles[..., 0] = elementwise_linspace(
            mu_x - sigma_x, mu_x + sigma_x, num_particles
        )
        particles[..., 1] = elementwise_linspace(
            mu_px - sigma_px, mu_px + sigma_px, num_particles
        )
        particles[..., 2] = elementwise_linspace(
            mu_y - sigma_y, mu_y + sigma_y, num_particles
        )
        particles[..., 3] = elementwise_linspace(
            mu_py - sigma_py, mu_py + sigma_py, num_particles
        )
        particles[..., 4] = elementwise_linspace(
            mu_tau - sigma_tau, mu_tau + sigma_tau, num_particles
        )
        particles[..., 5] = elementwise_linspace(
            mu_p - sigma_p, mu_p + sigma_p, num_particles
        )

        return cls(
            particles=particles,
            energy=energy,
            particle_charges=particle_charges,
            species=species,
            device=device,
            dtype=dtype,
        )

    @classmethod
    def from_ocelot(
        cls, parray, device: torch.device = None, dtype: torch.dtype = None
    ) -> "ParticleBeam":
        """Convert an Ocelot ParticleArray `parray` to a Cheetah Beam."""
        num_particles = parray.rparticles.shape[1]
        particles = torch.ones((num_particles, 7), device=device, dtype=dtype)
        particles[:, :6] = torch.as_tensor(
            parray.rparticles.transpose(), device=device, dtype=dtype
        )
        particle_charges = torch.as_tensor(parray.q_array)

        return cls(
            particles=particles,
            energy=1e9 * torch.as_tensor(parray.E),
            particle_charges=particle_charges,
            species=Species("electron"),
            device=device or torch.get_default_device(),
            dtype=dtype or torch.get_default_dtype(),
        )

    @classmethod
    def from_astra(
        cls, path: str, device: torch.device = None, dtype: torch.dtype = None
    ) -> "ParticleBeam":
        """Load an Astra particle distribution as a Cheetah Beam."""
        from cheetah.converters.astra import from_astrabeam

        particles, energy, particle_charges = from_astrabeam(path)

        particles_7d = torch.ones((particles.shape[0], 7), device=device, dtype=dtype)
        particles_7d[:, :6] = torch.as_tensor(particles, device=device, dtype=dtype)

        return cls(
            particles=particles_7d,
            energy=torch.as_tensor(energy),
            particle_charges=torch.as_tensor(particle_charges),
            species=Species("electron"),
            device=device or torch.get_default_device(),
            dtype=dtype or torch.get_default_dtype(),
        )

    @classmethod
    def from_openpmd_file(
        cls,
        path: str,
        energy: torch.Tensor,
        device: torch.device | None = None,
        dtype: torch.dtype | None = None,
    ) -> "ParticleBeam":
        """Load an openPMD particle group HDF5 file as a Cheetah `ParticleBeam`."""
        try:
            import pmd_beamphysics as openpmd
        except ImportError:
            raise ImportError(
                """To use the openPMD beam import, openPMD-beamphysics must be
                installed."""
            )

        particle_group = openpmd.ParticleGroup(path)
        return cls.from_openpmd_particlegroup(
            particle_group, energy, device=device, dtype=dtype
        )

    @classmethod
    def from_openpmd_particlegroup(
        cls,
        particle_group: "openpmd.ParticleGroup",  # noqa: F821
        energy: torch.Tensor,
        device: torch.device | None = None,
        dtype: torch.dtype | None = None,
    ) -> "ParticleBeam":
        """
        Create a Cheetah `ParticleBeam` from an openPMD `ParticleGroup` object.

        :param particle_group: openPMD `ParticleGroup` object.
        :param energy: Reference energy of the beam in eV.
        :param device: Device to move the beam's particle array to. If set to `"auto"` a
            CUDA GPU is selected if available. The CPU is used otherwise.
        :param dtype: Data type of the generated particles.
        """
        species = Species(particle_group.species)
        p0c = torch.sqrt(energy**2 - species.mass_eV**2)

        x = torch.from_numpy(particle_group.x)
        y = torch.from_numpy(particle_group.y)
        px = torch.from_numpy(particle_group.px) / p0c
        py = torch.from_numpy(particle_group.py) / p0c
        tau = torch.from_numpy(particle_group.t) * constants.speed_of_light
        delta = (torch.from_numpy(particle_group.energy) - energy) / p0c

        particles = torch.stack([x, px, y, py, tau, delta, torch.ones_like(x)], dim=-1)
        particle_charges = torch.from_numpy(particle_group.weight)
        survival_probabilities = torch.from_numpy(particle_group.status)

        return cls(
            particles=particles,
            energy=energy,
            particle_charges=particle_charges,
            survival_probabilities=survival_probabilities,
            species=species,
            device=device,
            dtype=dtype,
        )

    def save_as_openpmd_h5(self, path: str) -> None:
        """
        Save the `ParticleBeam` as an openPMD particle group HDF5 file.

        :param path: Path to the file where the beam should be saved.
        """
        particle_group = self.to_openpmd_particlegroup()
        particle_group.write(path)

    def to_openpmd_particlegroup(self) -> "openpmd.ParticleGroup":  # noqa: F821
        """
        Convert the `ParticleBeam` to an openPMD `ParticleGroup` object.

        NOTE: openPMD uses boolean particle status flags, i.e. alive or dead. Cheetah's
            survival probabilities are converted to status flags by thresholding at 0.5.

        NOTE: At the moment this method only supports non-batched particles
            distributions.

        :return: openPMD `ParticleGroup` object with the `ParticleBeam`'s particles.
        """
        try:
            import pmd_beamphysics as openpmd
        except ImportError:
            raise ImportError(
                """To use the openPMD beam export, openPMD-beamphysics must be
                installed."""
            )

        # For now only support non-batched particles
        if len(self.particles.shape) != 2:
            raise ValueError("Only non-batched particles are supported.")

        px = self.px * self.p0c
        py = self.py * self.p0c
        p_total = torch.sqrt(self.energies**2 - self.species.mass_eV**2)
        pz = torch.sqrt(p_total**2 - px**2 - py**2)
        t = self.tau / constants.speed_of_light
        # TODO: To be discussed
        status = self.survival_probabilities > 0.5

        data = {
            "x": self.x.numpy(),
            "y": self.y.numpy(),
            "z": self.tau.numpy(),
            "px": px.numpy(),
            "py": py.numpy(),
            "pz": pz.numpy(),
            "t": t.numpy(),
            "weight": self.particle_charges.numpy(),
            "status": status.numpy(),
            "species": self.species.name,
        }
        particle_group = openpmd.ParticleGroup(data=data)

        return particle_group

    def transformed_to(
        self,
        mu_x: torch.Tensor | None = None,
        mu_px: torch.Tensor | None = None,
        mu_y: torch.Tensor | None = None,
        mu_py: torch.Tensor | None = None,
        mu_tau: torch.Tensor | None = None,
        mu_p: torch.Tensor | None = None,
        sigma_x: torch.Tensor | None = None,
        sigma_px: torch.Tensor | None = None,
        sigma_y: torch.Tensor | None = None,
        sigma_py: torch.Tensor | None = None,
        sigma_tau: torch.Tensor | None = None,
        sigma_p: torch.Tensor | None = None,
        energy: torch.Tensor | None = None,
        total_charge: torch.Tensor | None = None,
        species: Species | None = None,
        device: torch.device | None = None,
        dtype: torch.dtype | None = None,
    ) -> "ParticleBeam":
        """
        Create version of this beam that is transformed to new beam parameters.

        :param mu_x: Center of the particle distribution on x in meters.
        :param mu_px: Center of the particle distribution on px, dimensionless.
        :param mu_y: Center of the particle distribution on y in meters.
        :param mu_py: Center of the particle distribution on py , dimensionless.
        :param mu_tau: Center of the particle distribution on tau (longitudinal) in
            meters.
        :param mu_p: Center of the particle distribution on p, dimensionless.
        :param sigma_x: Sigma of the particle distribution in x direction in meters.
        :param sigma_px: Sigma of the particle distribution in px direction,
            dimensionless.
        :param sigma_y: Sigma of the particle distribution in y direction in meters.
        :param sigma_py: Sigma of the particle distribution in py direction,
            dimensionless.
        :param sigma_tau: Sigma of the particle distribution in longitudinal direction,
            in meters.
        :param sigma_p: Sigma of the particle distribution in p, dimensionless.
        :param energy: Reference energy of the beam in eV.
        :param total_charge: Total charge of the beam in C.
        :param species: Species of the particles in the beam.
        :param device: Device to move the beam's particle array to. If set to `"auto"` a
            CUDA GPU is selected if available. The CPU is used otherwise.
        :param dtype: Data type of the transformed particles.
        """
        device = device if device is not None else self.mu_x.device
        dtype = dtype if dtype is not None else self.mu_x.dtype

        mu_x = mu_x if mu_x is not None else self.mu_x
        mu_px = mu_px if mu_px is not None else self.mu_px
        mu_y = mu_y if mu_y is not None else self.mu_y
        mu_py = mu_py if mu_py is not None else self.mu_py
        mu_tau = mu_tau if mu_tau is not None else self.mu_tau
        mu_p = mu_p if mu_p is not None else self.mu_p
        sigma_x = sigma_x if sigma_x is not None else self.sigma_x
        sigma_px = sigma_px if sigma_px is not None else self.sigma_px
        sigma_y = sigma_y if sigma_y is not None else self.sigma_y
        sigma_py = sigma_py if sigma_py is not None else self.sigma_py
        sigma_tau = sigma_tau if sigma_tau is not None else self.sigma_tau
        sigma_p = sigma_p if sigma_p is not None else self.sigma_p
        energy = energy if energy is not None else self.energy
        if total_charge is None:
            particle_charges = self.particle_charges
        elif self.total_charge is None:  # Scale to the new charge
            total_charge = total_charge.to(
                device=self.particle_charges.device, dtype=self.particle_charges.dtype
            )
            particle_charges = self.particle_charges * total_charge / self.total_charge
        else:
            particle_charges = (
                torch.ones_like(self.particle_charges, device=device, dtype=dtype)
                * total_charge.unsqueeze(-1)
                / self.particle_charges.shape[-1]
            )
        species = species if species is not None else self.species

        mu_x, mu_px, mu_y, mu_py, mu_tau, mu_p = torch.broadcast_tensors(
            mu_x, mu_px, mu_y, mu_py, mu_tau, mu_p
        )
        new_mu = torch.stack([mu_x, mu_px, mu_y, mu_py, mu_tau, mu_p], dim=-1)
        sigma_x, sigma_px, sigma_y, sigma_py, sigma_tau, sigma_p = (
            torch.broadcast_tensors(
                sigma_x, sigma_px, sigma_y, sigma_py, sigma_tau, sigma_p
            )
        )
        new_sigma = torch.stack(
            [sigma_x, sigma_px, sigma_y, sigma_py, sigma_tau, sigma_p], dim=-1
        )

        old_mu = torch.stack(
            [self.mu_x, self.mu_px, self.mu_y, self.mu_py, self.mu_tau, self.mu_p],
            dim=-1,
        )
        old_sigma = torch.stack(
            [
                self.sigma_x,
                self.sigma_px,
                self.sigma_y,
                self.sigma_py,
                self.sigma_tau,
                self.sigma_p,
            ],
            dim=-1,
        )

        phase_space = self.particles[..., :6]
        phase_space = (
            (phase_space.transpose(-2, -1) - old_mu.unsqueeze(-1))
            / old_sigma.unsqueeze(-1)
            * new_sigma.unsqueeze(-1)
            + new_mu.unsqueeze(-1)
        ).transpose(-2, -1)

        particles = torch.ones(*phase_space.shape[:-1], 7)
        particles[..., :6] = phase_space

        return self.__class__(
            particles=particles,
            energy=energy,
            particle_charges=particle_charges,
            species=species,
            device=device,
            dtype=dtype,
        )

    def as_parameter_beam(self) -> "ParameterBeam":  # noqa: F821
        """
        Convert the the beam to a `ParameterBeam`.

        :return: `ParameterBeam` having the same parameters as this beam.
        """
        from cheetah.particles.parameter_beam import ParameterBeam  # No circular import

        return ParameterBeam(
            mu=self.particles.mean(dim=-2),
            cov=torch.cov(self.particles.transpose(-2, -1)),
            energy=self.energy,
            total_charge=self.total_charge,
            device=self.particles.device,
            dtype=self.particles.dtype,
        )

    def linspaced(self, num_particles: int) -> "ParticleBeam":
        """
        Create a new beam with the same parameters as this beam, but with
        `num_particles` particles evenly distributed in the beam.

        :param num_particles: Number of particles to create.
        :return: New beam with `num_particles` particles.
        """
        return self.make_linspaced(
            num_particles=num_particles,
            mu_x=self.mu_x,
            mu_px=self.mu_px,
            mu_y=self.mu_y,
            mu_py=self.mu_py,
            mu_tau=self.mu_tau,
            mu_p=self.mu_p,
            sigma_x=self.sigma_x,
            sigma_px=self.sigma_px,
            sigma_y=self.sigma_y,
            sigma_py=self.sigma_py,
            sigma_tau=self.sigma_tau,
            sigma_p=self.sigma_p,
            energy=self.energy,
            total_charge=self.total_charge,
            species=self.species,
            device=self.particles.device,
            dtype=self.particles.dtype,
        )

    def randomly_subsampled(
        self,
        num_particles: int,
        adjust_particle_charges: bool = True,
        random_state: torch.Generator | None = None,
    ) -> "ParticleBeam":
        """
        Create a new beam with the same parameters as this beam, but with
        `num_particles` particles randomly sampled from the original beam.

<<<<<<< HEAD
        :param num_particles: Number of particles to create.
        :param adjust_particle_charges: If True, the particle charges are adjusted
            to match the total charge of the new beam.
=======
        :param num_particles: Number of particles to sample.
        :param adjust_particle_charges: If True, the particle charges are adjusted
            to match the total charge of the old beam.
>>>>>>> bc9f9fff
        :param random_state: Random state to use for thinning. If None, a new random
            state is created.
        :return: New beam with `num_particles` particles.
        """
        assert num_particles <= self.num_particles, (
            "Number of particles to sample must be less than or equal to the number of "
            "particles in the original beam."
        )

        if random_state is None:
            random_state = torch.Generator(device=self.particles.device)

        random_indices = torch.randint(
            0, self.particles.shape[-2], (num_particles,), generator=random_state
        )

        subsampled_particles = self.particles[random_indices]
        subsampled_particle_charges = self.particle_charges[random_indices]
        subsampled_survival_probabilities = self.survival_probabilities[random_indices]

        subsampled_beam = self.__class__(
            particles=subsampled_particles,
            energy=self.energy,
            particle_charges=subsampled_particle_charges,
            survival_probabilities=subsampled_survival_probabilities,
            species=self.species,
            device=self.particles.device,
            dtype=self.particles.dtype,
        )

        if adjust_particle_charges:
            subsampled_beam.particle_charges *= (
                self.total_charge / subsampled_beam.total_charge
            )

        return subsampled_beam

    @classmethod
    def from_xyz_pxpypz(
        cls,
        xp_coordinates: torch.Tensor,
        energy: torch.Tensor,
        particle_charges: torch.Tensor | None = None,
        survival_probabilities: torch.Tensor | None = None,
        species: Species | None = None,
        device: torch.device | None = None,
        dtype=torch.float32,
    ) -> torch.Tensor:
        """
        Create a beam from a tensor of position and momentum coordinates in SI units.
        This tensor should have shape (..., n_particles, 7), where the last dimension
        is the moment vector $(x, p_x, y, p_y, z, p_z, 1)$.
        """
        beam = cls(
            particles=xp_coordinates.clone(),
            energy=energy,
            particle_charges=particle_charges,
            survival_probabilities=survival_probabilities,
            species=species,
            device=device,
            dtype=dtype,
        )

        p0 = (
            beam.relativistic_gamma
            * beam.relativistic_beta
            * beam.species.mass_kg
            * constants.speed_of_light
        )
        p = torch.sqrt(
            xp_coordinates[..., 1] ** 2
            + xp_coordinates[..., 3] ** 2
            + xp_coordinates[..., 5] ** 2
        )
        gamma = torch.sqrt(
            1 + (p / (beam.species.mass_kg * constants.speed_of_light)) ** 2
        )

        beam.particles[..., 1] = xp_coordinates[..., 1] / p0.unsqueeze(-1)
        beam.particles[..., 3] = xp_coordinates[..., 3] / p0.unsqueeze(-1)
        beam.particles[..., 4] = -xp_coordinates[
            ..., 4
        ] / beam.relativistic_beta.unsqueeze(-1)
        beam.particles[..., 5] = (gamma - beam.relativistic_gamma.unsqueeze(-1)) / (
            (beam.relativistic_beta * beam.relativistic_gamma).unsqueeze(-1)
        )

        return beam

    def to_xyz_pxpypz(self) -> torch.Tensor:
        """
        Extracts the position and momentum coordinates in SI units, from the
        beam's `particles`, and returns it as a tensor with shape (..., n_particles, 7).
        For each particle, the obtained vector is $(x, p_x, y, p_y, z, p_z, 1)$.
        """
        p0 = (
            self.relativistic_gamma
            * self.relativistic_beta
            * self.species.mass_kg
            * constants.speed_of_light
        )  # Reference momentum in (kg m/s)
        gamma = self.relativistic_gamma.unsqueeze(-1) * (
            torch.ones(self.particles.shape[:-1])
            + self.particles[..., 5] * self.relativistic_beta.unsqueeze(-1)
        )
        beta = torch.sqrt(1 - 1 / gamma**2)
        momentum = gamma * self.species.mass_kg * beta * constants.speed_of_light

        px = self.particles[..., 1] * p0.unsqueeze(-1)
        py = self.particles[..., 3] * p0.unsqueeze(-1)
        zs = self.particles[..., 4] * -self.relativistic_beta.unsqueeze(-1)
        p = torch.sqrt(momentum**2 - px**2 - py**2)

        xp_coords = self.particles.clone()
        xp_coords[..., 1] = px
        xp_coords[..., 3] = py
        xp_coords[..., 4] = zs
        xp_coords[..., 5] = p

        return xp_coords

    def plot_1d_distribution(
        self,
        dimension: Literal["x", "px", "y", "py", "tau", "p"],
        bins: int = 100,
        bin_range: tuple[float] | None = None,
        smoothing: float = 0.0,
        plot_kws: dict | None = None,
        ax: plt.Axes | None = None,
    ) -> plt.Axes:
        """
        Plot a 1D histogram of the given dimension of the particle distribution.

        :param dimension: Name of the dimension to plot. Should be one of
            `('x', 'px', 'y', 'py', 'tau', 'p')`.
        :param bins: Number of bins to use for the histogram.
        :param bin_range: Range of the bins to use for the histogram.
        :param smoothing: Standard deviation of the Gaussian kernel used to smooth the
            histogram.
        :param plot_kws: Additional keyword arguments to be passed to `plot` function of
            matplotlib used to plot the histogram data.
        :param ax: Matplotlib axes object to use for plotting.
        :return: Matplotlib axes object with the plot.
        """
        if ax is None:
            _, ax = plt.subplots()

        x_array = getattr(self, dimension).cpu().detach().numpy()
        histogram, edges = np.histogram(x_array, bins=bins, range=bin_range)
        centers = (edges[:-1] + edges[1:]) / 2

        if smoothing:
            histogram = gaussian_filter(histogram, smoothing)

        ax.plot(
            centers,
            histogram / histogram.max(),
            **{"color": "black"} | (plot_kws or {}),
        )
        ax.set_xlabel(f"{self.PRETTY_DIMENSION_LABELS[dimension]}")

        # Handle units
        if dimension in ("x", "y", "tau"):
            base_unit = "m"

        if dimension in ("x", "y", "tau"):
            format_axis_with_prefixed_unit(ax.xaxis, base_unit, centers)

        return ax

    def plot_2d_distribution(
        self,
        x_dimension: Literal["x", "px", "y", "py", "tau", "p"],
        y_dimension: Literal["x", "px", "y", "py", "tau", "p"],
        style: Literal["histogram", "contour"] = "histogram",
        bins: int = 100,
        bin_ranges: tuple[tuple[float]] | None = None,
        histogram_smoothing: float = 0.0,
        contour_smoothing: float = 3.0,
        pcolormesh_kws: dict | None = None,
        contour_kws: dict | None = None,
        ax: plt.Axes | None = None,
    ) -> plt.Axes:
        """
        Plot a 2D histogram of the given dimensions of the particle distribution.

        :param x_dimension: Name of the x dimension to plot. Should be one of
            `('x', 'px', 'y', 'py', 'tau', 'p')`.
        :param y_dimension: Name of the y dimension to plot. Should be one of
            `('x', 'px', 'y', 'py', 'tau', 'p')`.
        :param style: Style of the plot. Should be one of `('histogram', 'contour')`.
        :param bins: Number of bins to use for the histogram in both dimensions.
        :param bin_ranges: Ranges of the bins to use for the histogram in each
            dimension.
        :param smoothing: Standard deviation of the Gaussian kernel used to smooth the
            histogram.
        :param pcolormesh_kws: Additional keyword arguments to be passed to `pcolormesh`
            function of matplotlib used to plot the histogram data.
        :param contour_kws: Additional keyword arguments to be passed to `contour`
            function of matplotlib used to plot the histogram data.
        :param ax: Matplotlib axes object to use for plotting.
        :return: Matplotlib axes object with the plot.
        """
        if ax is None:
            _, ax = plt.subplots()

        histogram, x_edges, y_edges = np.histogram2d(
            getattr(self, x_dimension).cpu().detach().numpy(),
            getattr(self, y_dimension).cpu().detach().numpy(),
            bins=bins,
            range=bin_ranges,
        )
        x_centers = (x_edges[:-1] + x_edges[1:]) / 2
        y_centers = (y_edges[:-1] + y_edges[1:]) / 2

        # Post-process and plot
        smoothed_histogram = gaussian_filter(histogram, histogram_smoothing)
        clipped_histogram = np.where(smoothed_histogram > 1, smoothed_histogram, np.nan)
        if style == "histogram":
            ax.pcolormesh(
                x_edges,
                y_edges,
                clipped_histogram.T / smoothed_histogram.max(),
                **{"cmap": "rainbow"} | (pcolormesh_kws or {}),
            )
        elif style == "contour":
            contour_histogram = gaussian_filter(histogram, contour_smoothing)

            ax.contour(
                x_centers,
                y_centers,
                contour_histogram.T / contour_histogram.max(),
                **{"levels": 3} | (contour_kws or {}),
            )

        ax.set_xlabel(f"{self.PRETTY_DIMENSION_LABELS[x_dimension]}")
        ax.set_ylabel(f"{self.PRETTY_DIMENSION_LABELS[y_dimension]}")

        # Handle units
        if x_dimension in ("x", "y", "tau"):
            x_base_unit = "m"

        if y_dimension in ("x", "y", "tau"):
            y_base_unit = "m"

        if x_dimension in ("x", "y", "tau"):
            format_axis_with_prefixed_unit(ax.xaxis, x_base_unit, x_centers)

        if y_dimension in ("x", "y", "tau"):
            format_axis_with_prefixed_unit(ax.yaxis, y_base_unit, y_centers)

        return ax

    def plot_distribution(
        self,
        dimensions: tuple[str, ...] = ("x", "px", "y", "py", "tau", "p"),
        bins: int = 100,
        bin_ranges: Literal["same"] | tuple[float] | list[tuple[float]] | None = None,
        plot_1d_kws: dict | None = None,
        plot_2d_kws: dict | None = None,
        axs: list[plt.Axes] | None = None,
    ) -> tuple[plt.Figure, np.ndarray]:
        """
        Plot of coordinates projected into 2D planes.

        :param dimensions: Tuple of dimensions to plot. Should be a subset of
            `('x', 'px', 'y', 'py', 'tau', 'p')`.
        :param contour: If `True`, overlay contour lines on the 2D histogram plots.
        :param bins: Number of bins to use for the histograms.
        :param bin_ranges: Ranges of the bins to use for the histograms. If set to
            `"unit_same"`, the same range is used for all dimensions that share the same
            unit. If set to `None`, ranges are determined automatically.
        :param smoothing: Standard deviation of the Gaussian kernel used to smooth the
            histograms.
        :param plot_1d_kws: Additional keyword arguments to be passed to
            `ParticleBeam.plot_1d_distribution` for plotting 1D histograms.
        :param plot_2d_kws: Additional keyword arguments to be passed to
            `ParticleBeam.plot_2d_distribution` for plotting 2D histograms.
        :param axs: List of Matplotlib axes objects to use for plotting. If set to
            `None`, a new figure is created. Must have the shape `(len(dimensions),
            len(dimensions))`.
        :return: Matplotlib figure and axes objects with the plot.
        """
        if axs is None:
            fig, axs = plt.subplots(
                len(dimensions),
                len(dimensions),
                figsize=(2 * len(dimensions), 2 * len(dimensions)),
            )
        else:
            fig = axs[0, 0].figure
            assert axs.shape == (len(dimensions), len(dimensions)), (
                "If `axs` is provided, it must have the shape "
                f"`({len(dimensions)}, {len(dimensions)})`."
            )

        # Determine bin ranges for all plots in the grid at once
        full_tensor = (
            torch.stack([getattr(self, dimension) for dimension in dimensions], dim=-2)
            .cpu()
            .detach()
            .numpy()
        )
        if bin_ranges is None:
            bin_ranges = [
                (
                    full_tensor[i, :].min()
                    - (full_tensor[i, :].max() - full_tensor[i, :].min()) / 10,
                    full_tensor[i, :].max()
                    + (full_tensor[i, :].max() - full_tensor[i, :].min()) / 10,
                )
                for i in range(full_tensor.shape[-2])
            ]
        if bin_ranges == "unit_same":
            spacial_idxs = [
                i
                for i, dimension in enumerate(dimensions)
                if dimension in ["x", "y", "tau"]
            ]
            spacial_bin_range = (
                full_tensor[spacial_idxs, :].min()
                - (
                    full_tensor[spacial_idxs, :].max()
                    - full_tensor[spacial_idxs, :].min()
                )
                / 10,
                full_tensor[spacial_idxs, :].max()
                + (
                    full_tensor[spacial_idxs, :].max()
                    - full_tensor[spacial_idxs, :].min()
                )
                / 10,
            )
            unitless_idxs = [
                i
                for i, dimension in enumerate(dimensions)
                if dimension in ["px", "py", "p"]
            ]
            unitless_bin_range = (
                full_tensor[unitless_idxs, :].min()
                - (
                    full_tensor[unitless_idxs, :].max()
                    - full_tensor[unitless_idxs, :].min()
                )
                / 10,
                full_tensor[unitless_idxs, :].max()
                + (
                    full_tensor[unitless_idxs, :].max()
                    - full_tensor[unitless_idxs, :].min()
                )
                / 10,
            )
            bin_range_dict = {
                "x": spacial_bin_range,
                "px": unitless_bin_range,
                "y": spacial_bin_range,
                "py": unitless_bin_range,
                "tau": spacial_bin_range,
                "p": unitless_bin_range,
            }
            bin_ranges = [bin_range_dict[dimension] for dimension in dimensions]
        if np.asarray(bin_ranges).shape == (2,):
            bin_ranges = [bin_ranges] * len(dimensions)
        assert len(bin_ranges) == len(dimensions) and all(
            len(e) == 2 for e in bin_ranges
        )

        # Plot diagonal 1D histograms on the diagonal
        diagonal_axs = [axs[i, i] for i, _ in enumerate(dimensions)]
        for dimension, bin_range, ax in zip(dimensions, bin_ranges, diagonal_axs):
            self.plot_1d_distribution(
                dimension=dimension,
                bins=bins,
                bin_range=bin_range,
                ax=ax,
                **(plot_1d_kws or {}),
            )

        # Plot 2D histograms on the off-diagonal
        for i, j in itertools.combinations(range(len(dimensions)), 2):
            self.plot_2d_distribution(
                x_dimension=dimensions[i],
                y_dimension=dimensions[j],
                bins=bins,
                bin_ranges=(bin_ranges[i], bin_ranges[j]),
                ax=axs[j, i],
                **(plot_2d_kws or {}),
            )

        # Hide unused axes
        for i, j in itertools.combinations(range(len(dimensions)), 2):
            axs[i, j].set_visible(False)

        # Clean up labels
        for ax_column in axs.T:
            for ax in ax_column[0:-1]:
                ax.sharex(ax_column[0])
                ax.xaxis.set_tick_params(labelbottom=False)
                ax.set_xlabel(None)
        for i, ax_row in enumerate(axs):
            for ax in ax_row[1:i]:
                ax.sharey(ax_row[0])
                ax.yaxis.set_tick_params(labelleft=False)
                ax.set_ylabel(None)
        for i, _ in enumerate(dimensions):
            axs[i, i].sharey(axs[0, 0])
            axs[i, i].set_yticks([])
            axs[i, i].set_ylabel(None)

        return fig, axs

    def plot_point_cloud(
        self, scatter_kws: dict | None = None, ax: plt.Axes | None = None
    ) -> plt.Axes:
        """
        Plot a 3D point cloud of the spatial coordinates of the particles.

        :param scatter_kws: Additional keyword arguments to be passed to the `scatter`
            plotting function of matplotlib.
        :param ax: Matplotlib axes object to use for plotting.
        :return: Matplotlib axes object with the plot.
        """
        if ax is None:
            fig = plt.figure()
            ax = fig.add_subplot(projection="3d")

        x = self.x.cpu().detach().numpy()
        tau = self.tau.cpu().detach().numpy()
        y = self.y.cpu().detach().numpy()

        ax.scatter(x, tau, y, c=self.p.cpu().detach().numpy(), **(scatter_kws or {}))
        ax.set_xlabel(f"{self.PRETTY_DIMENSION_LABELS['x']}")
        ax.set_ylabel(f"{self.PRETTY_DIMENSION_LABELS['tau']}")
        ax.set_zlabel(f"{self.PRETTY_DIMENSION_LABELS['y']}")

        # Handle units
        format_axis_with_prefixed_unit(ax.xaxis, "m", x)
        format_axis_with_prefixed_unit(ax.yaxis, "m", tau)
        format_axis_with_prefixed_unit(ax.zaxis, "m", y)

        return ax

    def __len__(self) -> int:
        return int(self.num_particles)

    @property
    def total_charge(self) -> torch.Tensor:
        """Total charge of the beam in C, taking into account particle losses."""
        return torch.sum(self.particle_charges * self.survival_probabilities, dim=-1)

    @property
    def num_particles(self) -> int:
        """
        Length of the macroparticle array.

        NOTE: This does not account for lost particles.
        """
        return self.particles.shape[-2]

    @property
    def num_particles_survived(self) -> torch.Tensor:
        """Number of macroparticles that have survived."""
        return self.survival_probabilities.sum(dim=-1)

    @property
    def x(self) -> torch.Tensor | None:
        return self.particles[..., 0]

    @x.setter
    def x(self, value: torch.Tensor) -> None:
        self.particles[..., 0] = value

    @property
    def mu_x(self) -> torch.Tensor | None:
        """
        Mean of the :math:`x` coordinates of the particles, weighted by their
        survival probability.
        """
        return torch.sum(
            (self.x * self.survival_probabilities), dim=-1
        ) / self.survival_probabilities.sum(dim=-1)

    @property
    def sigma_x(self) -> torch.Tensor | None:
        """
        Standard deviation of the :math:`x` coordinates of the particles, weighted
        by their survival probability.
        """
        return unbiased_weighted_std(
            self.x, weights=self.survival_probabilities, dim=-1
        )

    @property
    def px(self) -> torch.Tensor | None:
        return self.particles[..., 1]

    @px.setter
    def px(self, value: torch.Tensor) -> None:
        self.particles[..., 1] = value

    @property
    def mu_px(self) -> torch.Tensor | None:
        """
        Mean of the :math:`px` coordinates of the particles, weighted by their
        survival probability.
        """
        return torch.sum(
            (self.px * self.survival_probabilities), dim=-1
        ) / self.survival_probabilities.sum(dim=-1)

    @property
    def sigma_px(self) -> torch.Tensor | None:
        """
        Standard deviation of the :math:`px` coordinates of the particles, weighted
        by their survival probability.
        """
        return unbiased_weighted_std(
            self.px, weights=self.survival_probabilities, dim=-1
        )

    @property
    def y(self) -> torch.Tensor | None:
        return self.particles[..., 2]

    @y.setter
    def y(self, value: torch.Tensor) -> None:
        self.particles[..., 2] = value

    @property
    def mu_y(self) -> float | None:
        return torch.sum(
            (self.y * self.survival_probabilities), dim=-1
        ) / self.survival_probabilities.sum(dim=-1)

    @property
    def sigma_y(self) -> torch.Tensor | None:
        return unbiased_weighted_std(
            self.y, weights=self.survival_probabilities, dim=-1
        )

    @property
    def py(self) -> torch.Tensor | None:
        return self.particles[..., 3]

    @py.setter
    def py(self, value: torch.Tensor) -> None:
        self.particles[..., 3] = value

    @property
    def mu_py(self) -> torch.Tensor | None:
        return torch.sum(
            (self.py * self.survival_probabilities), dim=-1
        ) / self.survival_probabilities.sum(dim=-1)

    @property
    def sigma_py(self) -> torch.Tensor | None:
        return unbiased_weighted_std(
            self.py, weights=self.survival_probabilities, dim=-1
        )

    @property
    def tau(self) -> torch.Tensor | None:
        return self.particles[..., 4]

    @tau.setter
    def tau(self, value: torch.Tensor) -> None:
        self.particles[..., 4] = value

    @property
    def mu_tau(self) -> torch.Tensor | None:
        return torch.sum(
            (self.tau * self.survival_probabilities), dim=-1
        ) / self.survival_probabilities.sum(dim=-1)

    @property
    def sigma_tau(self) -> torch.Tensor | None:
        return unbiased_weighted_std(
            self.tau, weights=self.survival_probabilities, dim=-1
        )

    @property
    def p(self) -> torch.Tensor | None:
        return self.particles[..., 5]

    @p.setter
    def p(self, value: torch.Tensor) -> None:
        self.particles[..., 5] = value

    @property
    def mu_p(self) -> torch.Tensor | None:
        return torch.sum(
            (self.p * self.survival_probabilities), dim=-1
        ) / self.survival_probabilities.sum(dim=-1)

    @property
    def sigma_p(self) -> torch.Tensor | None:
        return unbiased_weighted_std(
            self.p, weights=self.survival_probabilities, dim=-1
        )

    @property
    def cov_xpx(self) -> torch.Tensor:
        r"""
        Returns the covariance between x and px. :math:`\sigma_{x, px}^2`.
        It is weighted by the survival probability of the particles.
        """
        return unbiased_weighted_covariance(
            self.x, self.px, weights=self.survival_probabilities, dim=-1
        )

    @property
    def cov_ypy(self) -> torch.Tensor:
        r"""
        Returns the covariance between y and py. :math:`\sigma_{y, py}^2`.
        It is weighted by the survival probability of the particles.
        """
        return unbiased_weighted_covariance(
            self.y, self.py, weights=self.survival_probabilities, dim=-1
        )

    @property
    def cov_taup(self) -> torch.Tensor:
        r"""
        Returns the covariance between tau and p. :math:`\sigma_{\tau, p}^2`.
        It is weighted by the survival probability of the particles.
        """
        return unbiased_weighted_covariance(
            self.tau, self.p, weights=self.survival_probabilities, dim=-1
        )

    @property
    def energies(self) -> torch.Tensor:
        """Energies of the individual particles."""
        return self.p * self.p0c + self.energy

    @property
    def momenta(self) -> torch.Tensor:
        """Momenta of the individual particles."""
        return torch.sqrt(self.energies**2 - self.species.mass_eV**2)

    def clone(self) -> "ParticleBeam":
        return self.__class__(
            particles=self.particles.clone(),
            energy=self.energy.clone(),
            particle_charges=self.particle_charges.clone(),
            survival_probabilities=self.survival_probabilities.clone(),
            species=self.species.clone(),
        )

    def __getitem__(self, item: int | slice | torch.Tensor) -> "ParticleBeam":
        vector_shape = torch.broadcast_shapes(
            self.particles.shape[:-2],
            self.energy.shape,
            self.particle_charges.shape[:-1],
            self.survival_probabilities.shape[:-1],
        )
        broadcasted_particles = torch.broadcast_to(
            self.particles, (*vector_shape, self.num_particles, 7)
        )
        broadcasted_energy = torch.broadcast_to(self.energy, vector_shape)
        broadcasted_particle_charges = torch.broadcast_to(
            self.particle_charges, (*vector_shape, self.num_particles)
        )
        broadcasted_survival_probabilities = torch.broadcast_to(
            self.survival_probabilities, (*vector_shape, self.num_particles)
        )

        return self.__class__(
            particles=broadcasted_particles[item],
            energy=broadcasted_energy[item],
            particle_charges=broadcasted_particle_charges[item],
            survival_probabilities=broadcasted_survival_probabilities[item],
            device=self.particles.device,
            dtype=self.particles.dtype,
        )

    def __repr__(self) -> str:
        return (
            f"{self.__class__.__name__}(particles={self.particles}, "
            + f"energy={self.energy}, "
            + f"particle_charges={self.particle_charges}, "
            + f"survival_probabilities={self.survival_probabilities}, "
            + f"species={repr(self.species)})"
        )<|MERGE_RESOLUTION|>--- conflicted
+++ resolved
@@ -1043,15 +1043,9 @@
         Create a new beam with the same parameters as this beam, but with
         `num_particles` particles randomly sampled from the original beam.
 
-<<<<<<< HEAD
-        :param num_particles: Number of particles to create.
-        :param adjust_particle_charges: If True, the particle charges are adjusted
-            to match the total charge of the new beam.
-=======
         :param num_particles: Number of particles to sample.
         :param adjust_particle_charges: If True, the particle charges are adjusted
             to match the total charge of the old beam.
->>>>>>> bc9f9fff
         :param random_state: Random state to use for thinning. If None, a new random
             state is created.
         :return: New beam with `num_particles` particles.
